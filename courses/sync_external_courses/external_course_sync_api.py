"""API for external course sync"""

import json
import logging
import re
import time
from datetime import timedelta
from enum import Enum
from pathlib import Path

from django.contrib.contenttypes.models import ContentType
from django.db import transaction
from wagtail.images.models import Image
from wagtail.models import Page

from cms.api import save_page_revision
from cms.models import (
    CertificatePage,
    CourseIndexPage,
    CourseOverviewPage,
    ExternalCoursePage,
    LearningOutcomesPage,
    WhoShouldEnrollPage,
)
from cms.wagtail_hooks import create_common_child_pages_for_external_courses
from courses.api import generate_course_readable_id
from courses.models import Course, CourseRun, CourseTopic, Platform
from courses.sync_external_courses.external_course_sync_api_client import (
    ExternalCourseSyncAPIClient,
)
from ecommerce.models import Product, ProductVersion
from mitxpro.utils import clean_url, now_in_utc, strip_datetime

log = logging.getLogger(__name__)

EMERITUS_PLATFORM_NAME = "Emeritus"
GLOBAL_ALUMNI_PLATFORM_NAME = "Global Alumni"


class ExternalCourseVendorBaseKeyMap:
    """
    Base class for course sync keys with common attributes.
    """

    date_format = "%Y-%m-%d"
    required_fields = [
        "course_title",
        "course_code",
        "course_run_code",
        "list_currency",
    ]
    who_should_enroll_page_heading = "WHO SHOULD ENROLL"
    learning_outcomes_page_heading = "WHAT YOU WILL LEARN"

    def __init__(self, platform_name, report_names):
        self.platform_name = platform_name
        self.report_names = report_names

    @property
    def course_page_subhead(self):
        return f"Delivered in collaboration with {self.platform_name}."

    @property
    def learning_outcomes_page_subhead(self):
        return (
            f"MIT xPRO is collaborating with online education provider {self.platform_name} to "
            "deliver this online course. By clicking LEARN MORE, you will be taken to "
            "a page where you can download the brochure and apply to the program via "
            f"{self.platform_name}."
        )


class EmeritusKeyMap(ExternalCourseVendorBaseKeyMap):
    """
    Emeritus course sync keys.
    """

    def __init__(self):
        super().__init__(platform_name=EMERITUS_PLATFORM_NAME, report_names=["Batch"])


class GlobalAlumniKeyMap(ExternalCourseVendorBaseKeyMap):
    """
    Global Alumni course sync keys.
    """

    def __init__(self):
        super().__init__(
            platform_name=GLOBAL_ALUMNI_PLATFORM_NAME, report_names=["GA - Batch"]
        )


EXTERNAL_COURSE_VENDOR_KEYMAPS = {
    EMERITUS_PLATFORM_NAME.lower(): EmeritusKeyMap,
    GLOBAL_ALUMNI_PLATFORM_NAME.lower(): GlobalAlumniKeyMap,
}


class ExternalCourseSyncAPIJobStatus(Enum):
    """
    Status of an External Course API Job.
    """

    READY = 3
    FAILED = 4
    CANCELLED = 5


class ExternalCourse:
    """
    External course object.

    Parses an External course JSON to Python object.
    """

    def __init__(self, external_course_json, keymap):
        program_name = external_course_json.get("program_name", None)
        self.course_title = program_name.strip() if program_name else None
        self.course_code = external_course_json.get("course_code")

        # External course code format is `<MXP | MO>-<COURSE_TAG>`, where course tag can contain `.`,
        # we will replace `.` with `_` to follow the internal readable id format.
        self.course_readable_id = generate_course_readable_id(
            self.course_code.split("-")[1].replace(".", "_")
        )

        self.course_run_code = external_course_json.get("course_run_code")
        self.course_run_tag = generate_external_course_run_tag(self.course_run_code)
        self.price = (
            float(external_course_json.get("list_price"))
            if external_course_json.get("list_price")
            else None
        )
        self.list_currency = external_course_json.get("list_currency")

        self.start_date = strip_datetime(
            external_course_json.get("start_date"), keymap.date_format
        )
        end_datetime = strip_datetime(
            external_course_json.get("end_date"), keymap.date_format
        )
        self.end_date = (
            end_datetime.replace(hour=23, minute=59) if end_datetime else None
        )
        # External Courses does not allow enrollments after start date.
        # We set the course run enrollment_end to the start date to
        # hide the course run from the course details page.
        self.enrollment_end = self.start_date

        self.marketing_url = clean_url(
            external_course_json.get("landing_page_url"), remove_query_params=True
        )
        total_weeks = int(external_course_json.get("total_weeks"))
        self.duration = f"{total_weeks} Weeks" if total_weeks != 0 else ""

        # Description can be null in External Course API data, we cannot store `None` as description is Non-Nullable
        self.description = (
            external_course_json.get("description")
            if external_course_json.get("description")
            else ""
        )
        self.format = external_course_json.get("format")
        self.category = external_course_json.get("Category", None)
        self.image_name = external_course_json.get("image_name", None)
        self.CEUs = str(external_course_json.get("ceu") or "")
        self.learning_outcomes_list = (
            parse_external_course_data_str(
                external_course_json.get("learning_outcomes")
            )
            if external_course_json.get("learning_outcomes")
            else []
        )
        self.who_should_enroll_list = (
            parse_external_course_data_str(external_course_json.get("program_for"))
            if external_course_json.get("program_for")
            else []
        )

    def validate_required_fields(self, keymap):
        """
        Validates the course data.
        Args:
            keymap(ExternalCourseVendorBaseKeyMap): An ExternalCourseVendorBaseKeyMap object
        """
        for field in keymap.required_fields:
            if not getattr(self, field, None):
                log.info(f"Missing required field {field}")  # noqa: G004
                return False
        return True

    def validate_list_currency(self):
        """
        Validates that the price is in USD.

        We only support `USD`. To support any other currency, we will have to manage the conversion to `USD`.
        """
        if self.list_currency != "USD":
            log.info(f"Invalid currency: {self.list_currency}.")  # noqa: G004
            return False
        return True

    def validate_end_date(self):
        """
        Validates that the course end date is in the future.
        """
        return self.end_date and now_in_utc() < self.end_date


def fetch_external_courses(keymap):
    """
    Fetches external courses data.
    Args:
        keymap(ExternalCourseVendorBaseKeyMap): An ExternalCourseVendorBaseKeyMap object

    Makes a request to get the list of available queries and then queries the required reports.
    """
    end_date = now_in_utc()
    start_date = end_date - timedelta(days=1)

    external_course_sync_api_client = ExternalCourseSyncAPIClient()
    queries = external_course_sync_api_client.get_queries_list()

    for query in queries:  # noqa: RET503
        # Check if query is in list of desired reports
        if query["name"] not in keymap.report_names:
            log.info(
                "Report: {} not specified for extract...skipping".format(query["name"])  # noqa: G001
            )
            continue

        log.info("Requesting data for {}...".format(query["name"]))  # noqa: G001
        query_response = external_course_sync_api_client.get_query_response(
            query["id"], start_date, end_date
        )
        if "job" in query_response:
            # If a job is returned, we will poll until status = 3 (Success)
            # Status values 1 and 2 correspond to in-progress,
            # while 4 and 5 correspond to Failed, and Canceled, respectively.
            job_id = query_response["job"]["id"]
            log.info(
                f"Job id: {job_id} found... waiting for completion..."  # noqa: G004
            )
            while True:
                job_status = external_course_sync_api_client.get_job_status(job_id)
                if (
                    job_status["job"]["status"]
                    == ExternalCourseSyncAPIJobStatus.READY.value
                ):
                    # If true, the query_result is ready to be collected.
                    log.info("Job complete... requesting results...")
                    query_response = external_course_sync_api_client.get_query_result(
                        job_status["job"]["query_result_id"]
                    )
                    break
                elif job_status["job"]["status"] in [
                    ExternalCourseSyncAPIJobStatus.FAILED.value,
                    ExternalCourseSyncAPIJobStatus.CANCELLED.value,
                ]:
                    log.error("Job failed!")
                    break
                else:
                    # Continue waiting until complete.
                    log.info("Job not yet complete... sleeping for 2 seconds...")
                    time.sleep(2)

        if "query_result" in query_response:
            # Check that query_result is in the data payload.
            # Return result as json
            return dict(query_response["query_result"]["data"]).get("rows", [])
        log.error("Something unexpected happened!")


def update_external_course_runs(external_courses, keymap):  # noqa: C901, PLR0915
    """
    Updates or creates the required course data i.e. Course, CourseRun,
    ExternalCoursePage, CourseTopic, WhoShouldEnrollPage, and LearningOutcomesPage

    Args:
        external_courses(list[dict]): A list of External Courses as a dict.
        keymap(ExternalCourseVendorBaseKeyMap): An ExternalCourseVendorBaseKeyMap object
    Returns:
        dict: Stats of all the objects created/updated.
    """
    platform, _ = Platform.objects.get_or_create(
        name__iexact=keymap.platform_name,
        defaults={"name": keymap.platform_name},
    )
    course_index_page = Page.objects.get(id=CourseIndexPage.objects.first().id).specific
    stats = {
        "courses_created": set(),
        "existing_courses": set(),
        "course_runs_created": set(),
        "course_runs_updated": set(),
        "course_pages_created": set(),
        "course_pages_updated": set(),
        "course_runs_skipped": set(),
        "course_runs_expired": set(),
        "products_created": set(),
        "product_versions_created": set(),
        "course_runs_without_prices": set(),
        "certificates_created": set(),
        "certificates_updated": set(),
    }

    for external_course_json in external_courses:
        external_course = ExternalCourse(external_course_json, keymap)

        log.info(
            "Creating or updating course metadata for title: {}, course_code: {}, course_run_code: {}".format(  # noqa: G001, UP032
                external_course.course_title,
                external_course.course_code,
                external_course.course_run_code,
            )
        )
        if (
            not external_course.validate_required_fields(keymap)
            or not external_course.validate_list_currency()
        ):
            log.info(
                f"Skipping due to bad data... Course data: {json.dumps(external_course_json)}"  # noqa: G004
            )
            stats["course_runs_skipped"].add(external_course.course_run_code)
            continue

        if not external_course.validate_end_date():
            log.info(
                f"Course run is expired, Skipping... Course data: {json.dumps(external_course_json)}"  # noqa: G004
            )
            stats["course_runs_expired"].add(external_course.course_run_code)
            continue

        with transaction.atomic():
            course, course_created = Course.objects.get_or_create(
                external_course_id=external_course.course_code,
                platform=platform,
                is_external=True,
                defaults={
                    "title": external_course.course_title,
                    "readable_id": external_course.course_readable_id,
                    # All new courses are live by default, we will change the status manually
                    "live": True,
                },
            )

            if course_created:
                stats["courses_created"].add(external_course.course_code)
                log.info(
                    f"Created course, title: {external_course.course_title}, readable_id: {external_course.course_readable_id}"  # noqa: G004
                )
            else:
                stats["existing_courses"].add(external_course.course_code)
                log.info(
                    f"Course already exists, title: {external_course.course_title}, readable_id: {external_course.course_readable_id}"  # noqa: G004
                )

            log.info(
                f"Creating or Updating course run, title: {external_course.course_title}, course_run_code: {external_course.course_run_code}"  # noqa: G004
            )
            course_run, course_run_created, course_run_updated = (
                create_or_update_external_course_run(course, external_course)
            )

            if course_run_created:
                stats["course_runs_created"].add(course_run.external_course_run_id)
                log.info(
                    f"Created Course Run, title: {external_course.course_title}, external_course_run_id: {course_run.external_course_run_id}"  # noqa: G004
                )
            elif course_run_updated:
                stats["course_runs_updated"].add(course_run.external_course_run_id)
                log.info(
                    f"Updated Course Run, title: {external_course.course_title}, external_course_run_id: {course_run.external_course_run_id}"  # noqa: G004
                )

            log.info(
                f"Creating or Updating Product and Product Version, course run courseware_id: {course_run.external_course_run_id}, Price: {external_course.price}"  # noqa: G004
            )

            if external_course.price:
                product_created, product_version_created = (
                    create_or_update_product_and_product_version(
                        external_course, course_run
                    )
                )
                if product_created:
                    stats["products_created"].add(course_run.external_course_run_id)
                    log.info(
                        f"Created Product for course run: {course_run.courseware_id}"  # noqa: G004
                    )

                if product_version_created:
                    stats["product_versions_created"].add(
                        course_run.external_course_run_id
                    )
                    log.info(
                        f"Created Product Version for course run: {course_run.courseware_id}, Price: {external_course.price}"  # noqa: G004
                    )
            else:
                log.info(
                    f"Price is Null for course run code: {external_course.course_run_code}"  # noqa: G004
                )
                stats["course_runs_without_prices"].add(external_course.course_run_code)

            log.info(
                f"Creating or Updating course page, title: {external_course.course_title}, course_code: {external_course.course_run_code}"  # noqa: G004
            )
            course_page, course_page_created, course_page_updated = (
                create_or_update_external_course_page(
                    course_index_page, course, external_course, keymap
                )
            )

            if course_page_created:
                stats["course_pages_created"].add(external_course.course_code)
                log.info(
                    f"Created external course page for course title: {external_course.course_title}"  # noqa: G004
                )
            elif course_page_updated:
                stats["course_pages_updated"].add(external_course.course_code)
                log.info(
                    f"Updated external course page for course title: {external_course.course_title}"  # noqa: G004
                )

            if external_course.category:
                topic = CourseTopic.objects.filter(
                    name__iexact=external_course.category
                ).first()
                if topic:
                    course_page.topics.add(topic)
                    course_page.save()
                    log.info(
                        f"Added topic {topic.name} for {external_course.course_title}"  # noqa: G004
                    )

            outcomes_page = course_page.get_child_page_of_type_including_draft(
                LearningOutcomesPage
            )
            if not outcomes_page and external_course.learning_outcomes_list:
                create_learning_outcomes_page(
                    course_page, external_course.learning_outcomes_list, keymap
                )
                log.info("Created LearningOutcomesPage.")

            who_should_enroll_page = course_page.get_child_page_of_type_including_draft(
                WhoShouldEnrollPage
            )
            if not who_should_enroll_page and external_course.who_should_enroll_list:
                create_who_should_enroll_in_page(
                    course_page, external_course.who_should_enroll_list, keymap
                )
                log.info("Created WhoShouldEnrollPage.")

            if external_course.CEUs:
                log.info(
                    f"Creating or Updating Certificate Page for title: {external_course.course_title}, course_code: {course.readable_id}, CEUs: {external_course.CEUs}"  # noqa: G004
                )
                _, is_certificatepage_created, is_certificatepage_updated = (
                    create_or_update_certificate_page(course_page, external_course)
                )

                if is_certificatepage_created:
                    log.info("Certificate Page Created")
                    stats["certificates_created"].add(course.readable_id)
                elif is_certificatepage_updated:
                    stats["certificates_updated"].add(course.readable_id)
                    log.info("Certificate Page Updated")

<<<<<<< HEAD
            create_common_child_pages_for_external_courses(None, course_page)
=======
            overview_page = course_page.get_child_page_of_type_including_draft(
                CourseOverviewPage
            )
            if not overview_page and external_course.description:
                create_course_overview_page(course_page, external_course)
                log.info("Created CourseOverviewPage.")
>>>>>>> ffa8447d

    # As we get the API data for course runs, we can have duplicate course codes in course created and updated,
    # so, we are removing the courses created from the updated courses list.
    stats["existing_courses"] = stats["existing_courses"].difference(
        stats["courses_created"]
    )
    stats["course_pages_updated"] = stats["course_pages_updated"].difference(
        stats["course_pages_created"]
    )
    return stats


def create_or_update_product_and_product_version(external_course, course_run):
    """
    Creates or Updates Product and Product Version for the course run.

    Args:
        external_course(ExternalCourse): ExternalCourse object
        course_run(CourseRun): CourseRun object

    Returns:
        tuple: (product is created, product version is created)
    """
    current_price = course_run.current_price
    if not current_price or current_price != external_course.price:
        product, product_created = Product.objects.get_or_create(
            content_type=ContentType.objects.get_for_model(CourseRun),
            object_id=course_run.id,
        )
        ProductVersion.objects.create(
            product=product,
            price=external_course.price,
            description=course_run.courseware_id,
        )
        return product_created, True
    return False, False


def generate_external_course_run_tag(course_run_code):
    """
    Returns the course run tag generated using the External Course run code.

    External course run codes follow a pattern `<MXP | MO>-<COURSE_CODE>-<RUN_TAG>`. This method returns the run tag.

    Args:
        course_run_code(str): External course code

    Returns:
        str: Course tag generated from the External Course Code
    """
    run_tag = re.search(r"[0-9]{2}-[0-9]{2}#[0-9]+$", course_run_code).group(0)
    return run_tag.replace("#", "-")


def generate_external_course_run_courseware_id(course_run_tag, course_readable_id):
    """
    Returns course run courseware id using the course readable id and course run tag.

    Args:
        course_run_tag(str): CourseRun tag for the course.
        course_readable_id(str): Course readable_id

    Returns:
        str: Course run courseware_id
    """
    return f"{course_readable_id}+{course_run_tag}"


def create_or_update_external_course_page(
    course_index_page, course, external_course, keymap
):
    """
    Creates or updates external course page for External course.

    Args:
        course_index_page(CourseIndexPage): A course index page object.
        course(Course): A course object.
        external_course(ExternalCourse): A ExternalCourse object.

    Returns:
        tuple(ExternalCoursePage, is_created, is_updated): ExternalCoursePage object, is_created, is_updated
    """
    course_page = (
        ExternalCoursePage.objects.select_for_update().filter(course=course).first()
    )

    image = None
    if external_course.image_name:
        image = (
            Image.objects.filter(title=external_course.image_name)
            .order_by("-created_at")
            .first()
        )

        if not image:
            image_title = Path(external_course.image_name).stem
            image = (
                Image.objects.filter(title=image_title).order_by("-created_at").first()
            )

    is_created = is_updated = False
    if not course_page:
        course_page = ExternalCoursePage(
            course=course,
            title=external_course.course_title,
            external_marketing_url=external_course.marketing_url,
            subhead=keymap.course_page_subhead,
            duration=external_course.duration,
            format=external_course.format,
            description=external_course.description,
            background_image=image,
            thumbnail_image=image,
        )
        course_index_page.add_child(instance=course_page)
        course_page.save_revision().publish()
        is_created = True
    else:
        latest_revision = course_page.get_latest_revision_as_object()

        # Only update course page fields with API if they are empty in the latest revision.
        if not latest_revision.external_marketing_url and external_course.marketing_url:
            latest_revision.external_marketing_url = external_course.marketing_url
            is_updated = True

        if not latest_revision.duration and external_course.duration:
            latest_revision.duration = external_course.duration
            is_updated = True

        if not latest_revision.description and external_course.description:
            latest_revision.description = external_course.description
            is_updated = True

        if not latest_revision.background_image and image:
            latest_revision.background_image = image
            is_updated = True

        if not latest_revision.thumbnail_image and image:
            latest_revision.thumbnail_image = image
            is_updated = True

        if is_updated:
            save_page_revision(course_page, latest_revision)

    return course_page, is_created, is_updated


def create_or_update_external_course_run(course, external_course):
    """
    Creates or updates the external course run.

    Args:
        course (courses.Course): Course object
        external_course (ExternalCourse): ExternalCourse object

    Returns:
        tuple(CourseRun, is_created, is_updated): A tuple containing course run, is course run created, is course run updated
    """
    course_run_courseware_id = generate_external_course_run_courseware_id(
        external_course.course_run_tag, course.readable_id
    )
    course_run = (
        CourseRun.objects.select_for_update()
        .filter(external_course_run_id=external_course.course_run_code, course=course)
        .first()
    )
    is_created = is_updated = False

    if not course_run:
        course_run = CourseRun.objects.create(
            external_course_run_id=external_course.course_run_code,
            course=course,
            title=external_course.course_title,
            courseware_id=course_run_courseware_id,
            run_tag=external_course.course_run_tag,
            start_date=external_course.start_date,
            end_date=external_course.end_date,
            enrollment_end=external_course.enrollment_end,
            live=True,
        )
        is_created = True
    elif (
        (not course_run.start_date and external_course.start_date)
        or (
            course_run.start_date
            and external_course.start_date
            and course_run.start_date.date() != external_course.start_date.date()
        )
        or (not course_run.end_date and external_course.end_date)
        or (
            course_run.end_date
            and external_course.end_date
            and course_run.end_date.date() != external_course.end_date.date()
        )
        or (not course_run.enrollment_end and external_course.enrollment_end)
        or (
            course_run.enrollment_end
            and external_course.enrollment_end
            and course_run.enrollment_end.date()
            != external_course.enrollment_end.date()
        )
    ):
        course_run.start_date = external_course.start_date
        course_run.end_date = external_course.end_date
        course_run.enrollment_end = external_course.enrollment_end
        course_run.save()
        is_updated = True

    return course_run, is_created, is_updated


def create_who_should_enroll_in_page(course_page, who_should_enroll_list, keymap):
    """
    Creates `WhoShouldEnrollPage` for external course.

    Args:
        course_page(ExternalCoursePage): ExternalCoursePage object.
        who_should_enroll_list(list): List of who should enroll items.
    """
    content = json.dumps(
        [
            {"type": "item", "value": who_should_enroll_item}
            for who_should_enroll_item in who_should_enroll_list
        ]
    )

    who_should_enroll_page = WhoShouldEnrollPage(
        heading=keymap.who_should_enroll_page_heading,
        content=content,
    )
    course_page.add_child(instance=who_should_enroll_page)
    who_should_enroll_page.save()


def create_learning_outcomes_page(course_page, outcomes_list, keymap):
    """
    Creates `LearningOutcomesPage` for external course.

    Args:
        course_page(ExternalCoursePage): ExternalCoursePage object.
        outcomes_list(list): List of outcomes.
    """
    outcome_items = json.dumps(
        [{"type": "outcome", "value": outcome} for outcome in outcomes_list]
    )

    learning_outcome_page = LearningOutcomesPage(
        heading=keymap.learning_outcomes_page_heading,
        sub_heading=keymap.learning_outcomes_page_subhead,
        outcome_items=outcome_items,
    )
    course_page.add_child(instance=learning_outcome_page)
    learning_outcome_page.save()


def create_or_update_certificate_page(course_page, external_course):
    """
    Creates or Updates certificate page for a course page.

    Args:
        course_page(ExternalCoursePage): ExternalCoursePage object
        external_course(ExternalCourse): ExternalCourse object

    Returns:
        tuple: (CertificatePage, Is Page Created, Is Page Updated)
    """
    certificate_page = course_page.get_child_page_of_type_including_draft(
        CertificatePage
    )
    is_created = is_updated = False

    if not certificate_page:
        certificate_page = CertificatePage(
            product_name=f"Certificate for {external_course.course_title}",
            CEUs=external_course.CEUs,
            live=False,
        )
        course_page.add_child(instance=certificate_page)
        certificate_page.save_revision().publish()
        is_created = True
    else:
        latest_revision = certificate_page.get_latest_revision_as_object()

        if latest_revision.CEUs != external_course.CEUs:
            latest_revision.CEUs = external_course.CEUs
            is_updated = True

        if is_updated:
            save_page_revision(certificate_page, latest_revision)

    return certificate_page, is_created, is_updated


def parse_external_course_data_str(items_str):
    """
    Parses `WhoShouldEnrollPage` and `LearningOutcomesPage` items for the external API.

    Args:
        items_str(str): String containing a list of items separated by `\r\n`.

    Returns:
        list: List of items.
    """
    items_list = items_str.strip().split("\r\n")
    return [item.replace("●", "").strip() for item in items_list][1:]


def create_course_overview_page(
    course_page: ExternalCoursePage, external_course: ExternalCourse
):
    """
    Creates `CourseOverviewPage` for External course.

    Args:
        course_page(ExternalCoursePage): ExternalCoursePage object.
        external_course(ExternalCourse): ExternalCourse object
    """
    overview_page = CourseOverviewPage(overview=external_course.description)
    course_page.add_child(instance=overview_page)
    overview_page.save()<|MERGE_RESOLUTION|>--- conflicted
+++ resolved
@@ -464,16 +464,14 @@
                     stats["certificates_updated"].add(course.readable_id)
                     log.info("Certificate Page Updated")
 
-<<<<<<< HEAD
-            create_common_child_pages_for_external_courses(None, course_page)
-=======
             overview_page = course_page.get_child_page_of_type_including_draft(
                 CourseOverviewPage
             )
             if not overview_page and external_course.description:
                 create_course_overview_page(course_page, external_course)
                 log.info("Created CourseOverviewPage.")
->>>>>>> ffa8447d
+
+            create_common_child_pages_for_external_courses(None, course_page)
 
     # As we get the API data for course runs, we can have duplicate course codes in course created and updated,
     # so, we are removing the courses created from the updated courses list.
