--- conflicted
+++ resolved
@@ -582,7 +582,16 @@
         model = LearningStrategyFormSection
 
 
-<<<<<<< HEAD
+class CourseOverviewPageFactory(wagtail_factories.PageFactory):
+    """CourseOverviewPage factory class"""
+
+    heading = factory.fuzzy.FuzzyText(prefix="heading ")
+    overview = factory.LazyFunction(lambda: RichText(f"<p>{FAKE.paragraph()}</p>"))
+
+    class Meta:
+        model = CourseOverviewPage
+
+
 class CommonComponentIndexPageFactory(wagtail_factories.PageFactory):
     """CommonComponentIndexPage factory class"""
 
@@ -610,14 +619,4 @@
     title = factory.fuzzy.FuzzyText()
 
     class Meta:
-        model = ForTeamsCommonPage
-=======
-class CourseOverviewPageFactory(wagtail_factories.PageFactory):
-    """CourseOverviewPage factory class"""
-
-    heading = factory.fuzzy.FuzzyText(prefix="heading ")
-    overview = factory.LazyFunction(lambda: RichText(f"<p>{FAKE.paragraph()}</p>"))
-
-    class Meta:
-        model = CourseOverviewPage
->>>>>>> ffa8447d
+        model = ForTeamsCommonPage