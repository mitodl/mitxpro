"""
Page models for the CMS
"""

import re
from collections import defaultdict
from datetime import datetime, timedelta
from urllib.parse import urljoin

from django import forms
from django.conf import settings
from django.core.cache import cache
from django.core.exceptions import ValidationError
from django.db import models
from django.db.models import Prefetch, Q, prefetch_related_objects
from django.http.response import Http404
from django.shortcuts import reverse
from django.templatetags.static import static
from django.utils.functional import cached_property
from django.utils.text import slugify
from modelcluster.fields import ParentalKey, ParentalManyToManyField
from wagtail.admin.panels import (
    FieldPanel,
    InlinePanel,
    MultiFieldPanel,
    TitleFieldPanel,
)
from wagtail.blocks import (
    CharBlock,
    PageChooserBlock,
    RawHTMLBlock,
    RichTextBlock,
    StreamBlock,
    TextBlock,
)
from wagtail.contrib.routable_page.models import RoutablePageMixin, route
from wagtail.coreutils import WAGTAIL_APPEND_SLASH
from wagtail.documents.models import Document
from wagtail.fields import RichTextField, StreamField
from wagtail.images.blocks import ImageChooserBlock
from wagtail.images.models import Image
from wagtail.models import Orderable, Page, PageManager, PageQuerySet
from wagtail.snippets.models import register_snippet
from wagtailmetadata.models import MetadataPageMixin

from blog.api import fetch_blog
from cms.api import filter_and_sort_catalog_pages
from cms.blocks import (
    BannerHeadingBlock,
    CourseRunCertificateOverrides,
    FacultyBlock,
    LearningTechniqueBlock,
    NewsAndEventsBlock,
    ResourceBlock,
    SuccessStoriesBlock,
    UserTestimonialBlock,
    validate_unique_readable_ids,
)
from cms.constants import (
    ALL_TAB,
    ALL_TOPICS,
    BLOG_INDEX_SLUG,
    CERTIFICATE_INDEX_SLUG,
    COMMON_COURSEWARE_COMPONENT_INDEX_SLUG,
    COURSE_INDEX_SLUG,
    ENTERPRISE_PAGE_SLUG,
    FORMAT_HYBRID,
    FORMAT_ONLINE,
    FORMAT_OTHER,
    ON_DEMAND_WEBINAR,
    ON_DEMAND_WEBINAR_BUTTON_TITLE,
    PROGRAM_INDEX_SLUG,
    SIGNATORY_INDEX_SLUG,
    UPCOMING_WEBINAR,
    UPCOMING_WEBINAR_BUTTON_TITLE,
    WEBINAR_DEFAULT_IMAGES,
    WEBINAR_HEADER_BANNER,
    WEBINAR_INDEX_SLUG,
    CatalogSorting,
)
from cms.forms import CertificatePageForm, CoursewareForm
from courses.constants import DEFAULT_COURSE_IMG_PATH, PROGRAM_RUN_ID_PATTERN
from courses.models import (
    Course,
    CourseRunCertificate,
    CourseTopic,
    Platform,
    Program,
    ProgramCertificate,
    ProgramRun,
)
from ecommerce.models import Product
from mitxpro.utils import now_in_utc
from mitxpro.views import get_base_context


class DisableSitemapURLMixin:
    """Mixin to Disable sitemap URLs"""

    def get_sitemap_urls(self, request):  # noqa: ARG002
        """Disable sitemap urls for the page."""
        return []


class CanCreatePageMixin:
    """
    Mixin to make sure that only a single page can be created under the home page.
    """

    @classmethod
    def can_create_at(cls, parent):
        """
        You can only create one of these pages under the home page.
        The parent is limited via the `parent_page_type` list.
        """
        return (
            super().can_create_at(parent)
            and not parent.get_children().type(cls).exists()
        )


class CourseObjectIndexPage(DisableSitemapURLMixin, Page, CanCreatePageMixin):
    """
    A placeholder class to group courseware object pages as children.
    This class logically acts as no more than a "folder" to organize
    pages and add parent slug segment to the page url.
    """

    class Meta:
        abstract = True

    parent_page_types = ["HomePage"]

    def get_child_by_readable_id(self, readable_id):
        """Fetch a child page by a Program/Course readable_id value"""
        raise NotImplementedError

    def route(self, request, path_components):
        if path_components:
            # request is for a child of this page
            child_readable_id = path_components[0]
            remaining_components = path_components[1:]

            try:
                # Try to find a child by the 'readable_id' of a Program/Course
                # instead of the page slug (as Wagtail does by default)
                subpage = self.get_child_by_readable_id(child_readable_id)
            except Page.DoesNotExist:
                raise Http404  # noqa: B904

            return subpage.specific.route(request, remaining_components)
        return super().route(request, path_components)

    def serve(self, request, *args, **kwargs):  # noqa: ARG002
        """
        For index pages we raise a 404 because these pages do not have a template
        of their own and we do not expect a page to available at their slug.
        """
        raise Http404


class SignatoryObjectIndexPage(DisableSitemapURLMixin, Page, CanCreatePageMixin):
    """
    A placeholder class to group signatory object pages as children.
    This class logically acts as no more than a "folder" to organize
    pages and add parent slug segment to the page url.
    """

    class Meta:
        abstract = True

    parent_page_types = ["HomePage"]
    subpage_types = ["SignatoryPage"]

    def serve(self, request, *args, **kwargs):  # noqa: ARG002
        """
        For index pages we raise a 404 because these pages do not have a template
        of their own and we do not expect a page to available at their slug.
        """
        raise Http404


class WebinarIndexPage(Page, CanCreatePageMixin):
    """
    A placeholder page to group webinars under it as well as consequently add /webinars/
    """

    slug = WEBINAR_INDEX_SLUG
    template = "webinars_list_page.html"
    parent_page_types = ["HomePage"]
    subpage_types = ["WebinarPage"]

    banner_image = models.ForeignKey(
        Image,
        null=True,
        blank=True,
        on_delete=models.SET_NULL,
        related_name="+",
        help_text="Banner image for the Webinar list page.",
    )

    content_panels = [
        TitleFieldPanel("title"),
        FieldPanel("banner_image"),
    ]

    def serve(self, request, *args, **kwargs):
        """
        We need to serve the webinars index template for list view.
        """
        return Page.serve(self, request, *args, **kwargs)

    def get_context(self, request, *args, **kwargs):
        """Populate the context with a dict of categories and live webinars"""
        webinars = (
            WebinarPage.objects.live()
            .exclude(Q(category=UPCOMING_WEBINAR) & Q(date__lt=now_in_utc().date()))
            .order_by("-category", "date")
        )
        webinars_dict = defaultdict(list)
        for webinar in webinars:
            webinar.detail_page_url = webinar.detail_page_url(request)
            webinars_dict[webinar.category].append(webinar)

        return dict(
            **super().get_context(request, *args, **kwargs),
            **get_base_context(request),
            default_image_path=DEFAULT_COURSE_IMG_PATH,
            webinars=dict(webinars_dict),
            webinar_default_images=WEBINAR_DEFAULT_IMAGES,
            default_banner_image=WEBINAR_HEADER_BANNER,
        )


class BlogIndexPage(Page):
    """
    A placeholder page for blog
    """

    CACHE_KEY = "blog-items"

    slug = BLOG_INDEX_SLUG
    template = "blog.html"
    parent_page_types = ["HomePage"]
    subpage_types = []

    banner_image = models.ForeignKey(
        Image,
        null=True,
        blank=True,
        on_delete=models.SET_NULL,
        related_name="+",
        help_text="Banner image for the Blog page.",
    )
    sub_heading = models.CharField(  # noqa: DJ001
        max_length=250,
        null=True,
        blank=True,
        help_text="Sub heading of the blog page.",
        default="Online learning stories for professionals, from MIT",
    )
    recent_posts_heading = models.CharField(  # noqa: DJ001
        max_length=250,
        null=True,
        blank=True,
        help_text="Heading of the recent posts section.",
        default="Top Most Recent Posts",
    )
    more_posts_heading = models.CharField(  # noqa: DJ001
        max_length=250,
        null=True,
        blank=True,
        help_text="Heading of the more posts section.",
        default="More From MIT",
    )

    content_panels = [
        TitleFieldPanel("title"),
        FieldPanel("sub_heading"),
        FieldPanel("recent_posts_heading"),
        FieldPanel("more_posts_heading"),
        FieldPanel("banner_image"),
    ]

    def serve(self, request, *args, **kwargs):
        """
        We need to serve the blog index template for list view.
        """
        return Page.serve(self, request, *args, **kwargs)

    def get_context(self, request, *args, **kwargs):
        """Populate the context with the blog posts"""
        items = cache.get(self.CACHE_KEY)
        if not items:
            items = fetch_blog()
            cache.set(self.CACHE_KEY, items, settings.BLOG_CACHE_TIMEOUT)

        return dict(
            **super().get_context(request, *args, **kwargs),
            **get_base_context(request),
            posts=items,
        )


class WebinarPage(MetadataPageMixin, Page):
    """
    Webinar page model
    """

    parent_page_types = [WebinarIndexPage]
    subpage_types = []
    template = "webinar_page.html"

    WEBINAR_CATEGORY_CHOICES = [
        (UPCOMING_WEBINAR, UPCOMING_WEBINAR),
        (ON_DEMAND_WEBINAR, ON_DEMAND_WEBINAR),
    ]

    category = models.CharField(max_length=20, choices=WEBINAR_CATEGORY_CHOICES)
    banner_image = models.ForeignKey(
        Image,
        null=True,
        blank=True,
        on_delete=models.SET_NULL,
        related_name="+",
        help_text="Banner image for the Webinar.",
    )
    date = models.DateField(
        null=True, blank=True, help_text="The start date of the webinar."
    )
    time = models.TextField(  # noqa: DJ001
        null=True,
        blank=True,
        help_text="The timings of the webinar e.g (11 AM - 12 PM ET).",
    )
    description = models.TextField(  # noqa: DJ001
        null=True, blank=True, help_text="Description of the webinar."
    )
    body_text = RichTextField(
        null=True, blank=True, help_text="Longer description text of the webinar."
    )
    action_url = models.URLField(  # noqa: DJ001
        help_text="Specify the webinar action-url here (like a link to an external webinar page).",
        null=True,
        blank=True,
    )
    sub_heading = models.CharField(  # noqa: DJ001
        max_length=250,
        null=True,
        blank=True,
        help_text="Sub heading of the webinar page.",
    )
    course = models.ForeignKey(
        Course, blank=True, null=True, on_delete=models.DO_NOTHING
    )
    program = models.ForeignKey(
        Program, blank=True, null=True, on_delete=models.DO_NOTHING
    )

    content_panels = [
        FieldPanel("course"),
        FieldPanel("program"),
        FieldPanel("category"),
        TitleFieldPanel("title"),
        FieldPanel("sub_heading"),
        FieldPanel("banner_image"),
        FieldPanel("date", heading="Start Date"),
        FieldPanel("time"),
        FieldPanel("description"),
        FieldPanel("body_text"),
        FieldPanel("action_url"),
    ]

    @property
    def formatted_date(self):
        """Formatted date information for the webinar list page"""
        return self.date.strftime("%A, %B %-d, %Y")

    def clean(self):
        """Validates date and time for upcoming webinars."""
        super().clean()
        if self.category and self.category == UPCOMING_WEBINAR:
            errors = {}
            if not self.date:
                errors["date"] = "Date cannot be empty for Upcoming Webinars."

            if not self.time:
                errors["time"] = "Time cannot be empty for Upcoming Webinars."

            if errors:
                raise ValidationError(errors)

    def get_context(self, request, *args, **kwargs):  # noqa: ARG002
        course = CoursePage.objects.filter(course=self.course).first()
        program = ProgramPage.objects.filter(program=self.program).first()
        courseware = program or course
        courseware_url = courseware.get_url() if courseware else ""

        return {
            **super().get_context(request),
            **get_base_context(request),
            "courseware_url": courseware_url,
            "default_banner_image": WEBINAR_HEADER_BANNER,
            "detail_page_url": self.detail_page_url(request),
        }

    @property
    def is_upcoming_webinar(self):
        """Returns a boolean that indicates whether a webinar is upcoming or not"""
        return self.category == UPCOMING_WEBINAR

    def detail_page_url(self, request):
        """Returns the detail page url for the webinar"""
        if self.is_upcoming_webinar:
            return self.action_url if self.action_url else ""

        return self.get_url(request=request)

    @property
    def detail_page_button_title(self):
        """Returns the title of the webinar detail page button"""
        return (
            UPCOMING_WEBINAR_BUTTON_TITLE
            if self.is_upcoming_webinar
            else ON_DEMAND_WEBINAR_BUTTON_TITLE
        )


class CourseIndexPage(CourseObjectIndexPage):
    """
    A placeholder page to group all the courses under it as well
    as consequently add /courses/ to the course page urls
    """

    slug = COURSE_INDEX_SLUG

    def get_child_by_readable_id(self, readable_id):
        """Fetch a child page by the related Course's readable_id value"""
        # Try to find internal course page otherwise return external course page
        try:
            return self.get_children().get(coursepage__course__readable_id=readable_id)
        except Exception:  # noqa: BLE001
            return self.get_children().get(
                externalcoursepage__course__readable_id=readable_id
            )


class ProgramIndexPage(CourseObjectIndexPage):
    """
    A placeholder page to group all the programs under it as well
    as consequently add /programs/ to the program page urls
    """

    slug = PROGRAM_INDEX_SLUG

    def get_child_by_readable_id(self, readable_id):
        """Fetch a child page by the related Program's readable_id value"""
        program_run_id_match = re.match(PROGRAM_RUN_ID_PATTERN, readable_id)
        # This text id matches the pattern of a program text id with a program run attached
        if program_run_id_match:
            match_dict = program_run_id_match.groupdict()
            if ProgramRun.objects.filter(
                program__readable_id=match_dict["text_id_base"],
                run_tag=match_dict["run_tag"],
            ).exists():
                # If the given readable_id matches a ProgramRun, remove the run tag from the
                # readable_id (example: `program-v1:my+program+R1` -> `program-v1:my+program`)
                readable_id = match_dict["text_id_base"]

        # Try to find internal program page otherwise try to get external program page
        try:
            return self.get_children().get(
                programpage__program__readable_id=readable_id
            )
        except Exception:  # noqa: BLE001
            return self.get_children().get(
                externalprogrampage__program__readable_id=readable_id
            )


class SignatoryIndexPage(SignatoryObjectIndexPage):
    """
    A placeholder page to group all the signatories under it as well
    as consequently add /signatories/ to the signatory page urls
    """

    slug = SIGNATORY_INDEX_SLUG


class CatalogPage(Page):
    """
    A placeholder page object for the catalog page
    """

    template = "catalog_page.html"

    parent_page_types = ["HomePage"]

    @classmethod
    def can_create_at(cls, parent):
        """
        You can only create one catalog page under the home page.
        The parent is limited via the `parent_page_type` list.
        """
        return (
            super().can_create_at(parent)
            and not parent.get_children().type(cls).exists()
        )

    slug = "catalog"

    def get_context(self, request, *args, **kwargs):  # noqa: ARG002
        """
        Populate the context with live programs, courses and programs + courses
        """
        topic_filter = request.GET.get("topic", ALL_TOPICS)

        # Best Match is the default sorting.
        sort_by = request.GET.get("sort-by", CatalogSorting.BEST_MATCH.sorting_value)
        try:
            CatalogSorting[sort_by.upper()]
        except KeyError:
            sort_by = CatalogSorting.BEST_MATCH.sorting_value

        program_page_qset = (
            ProgramPage.objects.live()
            .filter(program__live=True)
            .order_by("id")
            .select_related("program")
            .prefetch_related(
                Prefetch(
                    "program__courses",
                    Course.objects.order_by("position_in_program").select_related(
                        "coursepage"
                    ),
                ),
            )
        )
        external_program_qset = ExternalProgramPage.objects.live().order_by("title")

        course_page_qset = (
            CoursePage.objects.live()
            .filter(course__live=True)
            .order_by("id")
            .select_related("course")
        )
        external_course_qset = (
            ExternalCoursePage.objects.live().select_related("course").order_by("title")
        )

        if topic_filter != ALL_TOPICS:
            program_page_qset = program_page_qset.related_pages(topic_filter)
            external_program_qset = external_program_qset.related_pages(topic_filter)

            course_page_qset = course_page_qset.related_pages(topic_filter)
            external_course_qset = external_course_qset.related_pages(topic_filter)

        program_page_qset = list(program_page_qset)
        external_program_qset = list(external_program_qset)
        course_page_qset = list(course_page_qset)
        external_course_qset = list(external_course_qset)

        # prefetch thumbnail images for all the pages in one query
        prefetch_related_objects(
            [
                *program_page_qset,
                *course_page_qset,
                *external_course_qset,
                *external_program_qset,
            ],
            "thumbnail_image",
        )

        programs = [
            page.program for page in [*program_page_qset, *external_program_qset]
        ]
        courses = [
            *[page.course for page in [*course_page_qset, *external_course_qset]],
            *[course for program in programs for course in program.courses.all()],
        ]

        # prefetch all course runs in one query
        prefetch_related_objects(courses, "courseruns")

        # prefetch all products in one query
        prefetch_related_objects(
            [
                *[run for course in courses for run in course.courseruns.all()],
                *programs,
            ],
            Prefetch(
                "products",
                queryset=Product.objects.all().with_ordered_versions(),
            ),
        )

        featured_product = next(
            (
                page
                for page in [
                    *program_page_qset,
                    *course_page_qset,
                ]
                if page.featured
            ),
            None,
        )

        all_pages, program_pages, course_pages = filter_and_sort_catalog_pages(
            program_page_qset,
            course_page_qset,
            external_course_qset,
            external_program_qset,
            sort_by=sort_by,
        )
        return dict(
            **super().get_context(request),
            **get_base_context(request),
            all_pages=all_pages,
            program_pages=program_pages,
            course_pages=course_pages,
            featured_product=featured_product,
            default_image_path=DEFAULT_COURSE_IMG_PATH,
            hubspot_portal_id=settings.HUBSPOT_CONFIG.get("HUBSPOT_PORTAL_ID"),
            hubspot_new_courses_form_guid=settings.HUBSPOT_CONFIG.get(
                "HUBSPOT_NEW_COURSES_FORM_GUID"
            ),
            topics=[
                ALL_TOPICS,
                *[topic.name for topic in CourseTopic.parent_topics_with_courses()],
            ],
            selected_topic=topic_filter,
            active_tab=request.GET.get("active-tab", ALL_TAB),
            active_sorting_title=CatalogSorting[sort_by.upper()].sorting_title,
            sort_by_options=[
                {
                    "value": sorting_option.sorting_value,
                    "title": sorting_option.sorting_title,
                }
                for sorting_option in CatalogSorting
            ],
            enable_catalog_sorting=settings.FEATURES.get(
                "ENABLE_CATALOG_SORTING", True
            ),
        )


class CertificateIndexPage(DisableSitemapURLMixin, RoutablePageMixin, Page):
    """
    Certificate index page placeholder that handles routes for serving
    certificates given by UUID
    """

    parent_page_types = ["HomePage"]
    subpage_types = []

    slug = CERTIFICATE_INDEX_SLUG

    @classmethod
    def can_create_at(cls, parent):
        """
        You can only create one of these pages under the home page.
        The parent is limited via the `parent_page_type` list.
        """
        return (
            super().can_create_at(parent)
            and not parent.get_children().type(cls).exists()
        )

    @route(r"^program/([A-Fa-f0-9-]{36})/?$")
    def program_certificate(
        self,
        request,
        uuid,
        *args,  # noqa: ARG002
        **kwargs,  # noqa: ARG002
    ):
        """
        Serve a program certificate by uuid
        """
        # Try to fetch a certificate by the uuid passed in the URL
        try:
            certificate = ProgramCertificate.objects.get(uuid=uuid)
        except ProgramCertificate.DoesNotExist:
            raise Http404  # noqa: B904

        # Get a CertificatePage to serve this request
        certificate_page = (
            certificate.certificate_page_revision.as_object()
            if certificate.certificate_page_revision
            else (
                certificate.program.page.certificate_page
                if certificate.program.page
                else None
            )
        )
        if not certificate_page:
            raise Http404

        if not certificate.certificate_page_revision:
            # It'll save the certificate page revision
            # If certificate page is available and revision is not saved
            certificate.save()

        certificate_page.certificate = certificate
        return certificate_page.serve(request)

    @route(r"^([A-Fa-f0-9-]{36})/?$")
    def course_certificate(
        self,
        request,
        uuid,
        *args,  # noqa: ARG002
        **kwargs,  # noqa: ARG002
    ):
        """
        Serve a course certificate by uuid
        """
        # Try to fetch a certificate by the uuid passed in the URL
        try:
            certificate = CourseRunCertificate.objects.get(uuid=uuid)
        except CourseRunCertificate.DoesNotExist:
            raise Http404  # noqa: B904

        # Get a CertificatePage to serve this request
        certificate_page = (
            certificate.certificate_page_revision.as_object()
            if certificate.certificate_page_revision
            else (
                certificate.course_run.course.page.certificate_page
                if certificate.course_run.course.page
                else None
            )
        )
        if not certificate_page:
            raise Http404

        if not certificate.certificate_page_revision:
            certificate.save()

        certificate_page.certificate = certificate
        return certificate_page.serve(request)

    @route(r"^$")
    def index_route(self, request, *args, **kwargs):  # noqa: ARG002
        """
        The index page is not meant to be served/viewed directly
        """
        raise Http404


class WagtailCachedPageMixin:
    """Mixin for common properties and child page queries for a WagtailPage"""

    @cached_property
    def child_pages(self):
        """Gets only live/published child pages for a Wagtail page"""
        return self.get_children().select_related("content_type").live()

    @cached_property
    def child_pages_including_draft(self):
        """Gets all child pages for a Wagtail page including draft pages"""
        return self.get_children().select_related("content_type")

    def _get_child_page_of_type(self, cls, *, including_draft=False):
        """Gets the first child page of the given type if it exists"""

        child_pages = (
            self.child_pages
            if not including_draft
            else self.child_pages_including_draft
        )
        child = next(
            (
                page
                for page in child_pages
                if page.content_type.model == cls.__name__.lower()
            ),
            None,
        )
        return child.specific if child else None

    def get_child_page_of_type_including_draft(self, cls):
        """Gets the first child page of the given type if it exists including draft"""
        return self._get_child_page_of_type(cls, including_draft=True)


class HomePage(RoutablePageMixin, MetadataPageMixin, WagtailCachedPageMixin, Page):
    """
    CMS Page representing the home/root route
    """

    template = "home_page.html"

    subhead = models.CharField(
        max_length=255,
        help_text="The subhead to display in the hero section on the home page.",
    )
    background_image = models.ForeignKey(
        Image,
        null=True,
        blank=True,
        on_delete=models.SET_NULL,
        related_name="+",
        help_text="Background image size must be at least 1900x650 pixels.",
    )
    background_video_url = models.URLField(  # noqa: DJ001
        null=True,
        blank=True,
        help_text="Background video that should play over the hero section. Must be an HLS video URL. Will cover background image if selected.",
    )

    content_panels = Page.content_panels + [  # noqa: RUF005
        FieldPanel("subhead"),
        FieldPanel("background_image"),
        FieldPanel("background_video_url"),
    ]

    subpage_types = [
        "CourseIndexPage",
        "ProgramIndexPage",
        "CatalogPage",
        "CoursesInProgramPage",
        "LearningTechniquesPage",
        "UserTestimonialsPage",
        "NewsAndEventsPage",
        "ForTeamsPage",
        "TextVideoSection",
        "ResourcePage",
        "ImageCarouselPage",
        "CertificateIndexPage",
        "SignatoryIndexPage",
        "WebinarIndexPage",
        "BlogIndexPage",
        "EnterprisePage",
        "CommonComponentIndexPage",
    ]

    @property
    def learning_experience(self):
        """
        Gets the "Learning Experience" section subpage
        """
        return self._get_child_page_of_type(LearningTechniquesPage)

    @property
    def testimonials(self):
        """
        Gets the testimonials section subpage
        """
        return self._get_child_page_of_type(UserTestimonialsPage)

    @property
    def news_and_events(self):
        """
        Gets the news and events section subpage
        """
        webinar_or_blog_enabled = settings.FEATURES.get(
            "WEBINARS", False
        ) or settings.FEATURES.get("ENABLE_BLOG", False)
        if webinar_or_blog_enabled:
            return None

        return self._get_child_page_of_type(NewsAndEventsPage)

    @property
    def upcoming_courseware(self):
        """
        Gets the upcoming courseware section subpage
        """
        return self._get_child_page_of_type(CoursesInProgramPage)

    @property
    def inquiry_section(self):
        """
        Gets the "inquire now" section subpage
        """
        return self._get_child_page_of_type(ForTeamsPage)

    @property
    def about_mit_xpro(self):
        """
        Gets the "about mit xpro" section subpage
        """
        return self._get_child_page_of_type(TextVideoSection)

    @property
    def image_carousel_section(self):
        """
        Gets the "image carousel" section sub page.
        """
        return self._get_child_page_of_type(ImageCarouselPage)

    def get_context(self, request, *args, **kwargs):  # noqa: ARG002
        return {
            **super().get_context(request),
            **get_base_context(request),
            "catalog_page": CatalogPage.objects.first(),
            "topics": [
                topic.name for topic in CourseTopic.parent_topics_with_courses()
            ],
            "webinars_list_page": WebinarIndexPage.objects.first(),
            # The context variables below are added to avoid duplicate queries within the templates
            "about_mit_xpro": self.about_mit_xpro,
            "background_video_url": self.background_video_url,
            "image_carousel_section": self.image_carousel_section,
            "inquiry_section": self.inquiry_section,
            "learning_experience": self.learning_experience,
            "news_and_events": self.news_and_events,
            "testimonials": self.testimonials,
            "upcoming_courseware": self.upcoming_courseware,
        }


class ProductPage(MetadataPageMixin, WagtailCachedPageMixin, Page):
    """
    Abstract product page
    """

    class Meta:
        abstract = True

    description = RichTextField(
        blank=True, help_text="The description shown on the product page"
    )
    external_marketing_url = models.URLField(  # noqa: DJ001
        null=True, blank=True, help_text="The URL of the external course web page."
    )
    marketing_hubspot_form_id = models.CharField(
        max_length=50,
        blank=True,
        help_text="The HubSpot form ID associated with the program/course page.",
    )
    catalog_details = RichTextField(
        blank=True,
        help_text="The description shown on the catalog page for this product",
    )
    subhead = models.CharField(
        max_length=255,
        help_text="A short subheading to appear below the title on the program/course page",
    )
    video_title = RichTextField(
        blank=True, help_text="The title to be displayed for the program/course video"
    )
    video_url = models.URLField(  # noqa: DJ001
        null=True,
        blank=True,
        help_text="URL to the video to be displayed for this program/course. It can be an HLS or Youtube video URL.",
    )
    duration = models.CharField(  # noqa: DJ001
        max_length=50,
        null=True,
        blank=True,
        help_text="A short description indicating how long it takes to complete (e.g. '4 weeks')",
    )
    FORMAT_CHOICES = [
        (FORMAT_ONLINE, FORMAT_ONLINE),
        (FORMAT_HYBRID, FORMAT_HYBRID),
        (FORMAT_OTHER, FORMAT_OTHER),
    ]
    format = models.CharField(
        max_length=20,
        choices=FORMAT_CHOICES,
        default=FORMAT_ONLINE,
        help_text="A short description indicating the format of a program or course",
    )
    background_image = models.ForeignKey(
        Image,
        null=True,
        blank=True,
        on_delete=models.SET_NULL,
        related_name="+",
        help_text="Background image size must be at least 1900x650 pixels.",
    )
    background_video_url = models.URLField(  # noqa: DJ001
        null=True,
        blank=True,
        help_text="Background video that should play over the hero section. Must be an HLS video URL. Will cover background image if selected.",
    )
    time_commitment = models.CharField(  # noqa: DJ001
        max_length=100,
        null=True,
        blank=True,
        help_text="A short description indicating about the time commitments.",
    )
    thumbnail_image = models.ForeignKey(
        Image,
        null=True,
        blank=True,
        on_delete=models.SET_NULL,
        related_name="+",
        help_text="Thumbnail size must be at least 550x310 pixels.",
    )
    featured = models.BooleanField(
        blank=True,
        default=False,
        help_text="When checked, product will be shown as featured.",
    )
    content = StreamField(
        [
            ("heading", CharBlock(classname="full title")),
            ("paragraph", RichTextBlock()),
            ("image", ImageChooserBlock()),
            ("raw_html", RawHTMLBlock()),
        ],
        blank=True,
        help_text="The content of this tab on the program page",
        use_json_field=True,
    )
    content_panels = Page.content_panels + [  # noqa: RUF005
        FieldPanel("external_marketing_url"),
        FieldPanel("marketing_hubspot_form_id"),
        FieldPanel("subhead"),
        FieldPanel("video_title"),
        FieldPanel("video_url"),
        FieldPanel("duration"),
        FieldPanel("format"),
        FieldPanel("time_commitment"),
        FieldPanel("description", classname="full"),
        FieldPanel("catalog_details", classname="full"),
        FieldPanel("background_image"),
        FieldPanel("thumbnail_image"),
        FieldPanel("featured"),
        FieldPanel("content"),
    ]

    subpage_types = [
        "LearningOutcomesPage",
        "LearningTechniquesPage",
        "FrequentlyAskedQuestionPage",
        "ForTeamsPage",
        "WhoShouldEnrollPage",
        "CoursesInProgramPage",
        "UserTestimonialsPage",
        "FacultyMembersPage",
        "TextSection",
        "CertificatePage",
        "NewsAndEventsPage",
        "CourseOverviewPage",
    ]

    # Matches the standard page path that Wagtail returns for this page type.
    slugged_page_path_pattern = re.compile(r"(^.*/)([^/]+)(/?$)")

    def get_url_parts(self, request=None):
        url_parts = super().get_url_parts(request=request)
        if not url_parts:
            return None
        return (
            url_parts[0],
            url_parts[1],
            # Wagtail generates the 'page_path' part of the url tuple with the
            # parent page slug followed by this page's slug (e.g.: "/courses/my-page-title").
            # We want to generate that path with the parent page slug followed by the readable_id
            # of the Course/Program instead (e.g.: "/courses/course-v1:edX+DemoX+Demo_Course")
            re.sub(
                self.slugged_page_path_pattern,
                rf"\1{self.product.readable_id}\3",
                url_parts[2],
            ),
        )

    def get_context(self, request, *args, **kwargs):
        return {
            **super().get_context(request, *args, **kwargs),
            **get_base_context(request),
            "title": self.title,
            # The context variables below are added to avoid duplicate queries within the templates
            "background_video_url": self.background_video_url,
            "testimonials": self.testimonials,
            "faculty": self.faculty,
            "course_lineup": self.course_lineup,
            "course_pages": self.course_pages,
            "for_teams": self.for_teams,
            "faqs": self.faqs,
            "outcomes": self.outcomes,
            "who_should_enroll": self.who_should_enroll,
            "techniques": self.techniques,
            "propel_career": self.propel_career,
            "news_and_events": self.news_and_events,
            "ceus": self.certificate_page.CEUs if self.certificate_page else None,
            "course_overview": self.course_overview,
        }

    def save(self, clean=True, user=None, log_action=False, **kwargs):  # noqa: FBT002
        """If featured is True then set False in any existing product page(s)."""
        if self.featured:
            courseware_subclasses = (
                ProgramProductPage.__subclasses__() + CourseProductPage.__subclasses__()
            )
            for child_class in courseware_subclasses:
                child_class.objects.filter(featured=True).update(featured=False)
        super().save(clean=clean, user=user, log_action=log_action, **kwargs)

    @property
    def product(self):
        """Returns the courseware object (Course, Program) associated with this page"""
        raise NotImplementedError

    @property
    def outcomes(self):
        """Gets the learning outcomes child page"""
        return self._get_child_page_of_type(LearningOutcomesPage)

    @property
    def who_should_enroll(self):
        """Gets the who should enroll child page"""
        return self._get_child_page_of_type(WhoShouldEnrollPage)

    @property
    def techniques(self):
        """Gets the learning techniques child page"""
        return self._get_child_page_of_type(LearningTechniquesPage)

    @property
    def testimonials(self):
        """Gets the testimonials carousel child page"""
        return self._get_child_page_of_type(UserTestimonialsPage)

    @property
    def faculty(self):
        """Gets the faculty carousel page"""
        return self._get_child_page_of_type(FacultyMembersPage)

    @property
    def for_teams(self):
        """Gets the for teams section child page"""
        return self._get_child_page_of_type(ForTeamsPage)

    @property
    def faqs(self):
        """Gets the FAQs list from FAQs child page"""
        faqs_page = self._get_child_page_of_type(FrequentlyAskedQuestionPage)
        return FrequentlyAskedQuestion.objects.filter(faqs_page=faqs_page)

    @property
    def propel_career(self):
        """Gets the propel your career section child page"""
        return self._get_child_page_of_type(TextSection)

    @property
    def certificate_page(self):
        """Gets the certificate child page"""
        return self._get_child_page_of_type(CertificatePage)

    @property
    def course_overview(self):
        """Gets the course overview child page"""
        return self._get_child_page_of_type(CourseOverviewPage)

    @property
    def is_course_page(self):
        """Gets the product page type, this is used for sorting product pages."""
        return isinstance(self, CoursePage)

    @property
    def is_internal_or_external_course_page(self):
        """Gets the product page type, this is used for sorting product pages."""
        return isinstance(self, (CoursePage, ExternalCoursePage))  # noqa: UP038

    @property
    def external_courseware_url(self):
        """Gets the product page type, this is used for sorting product pages."""
        return getattr(self.product, "marketing_url", "") or ""

    @property
    def is_external_course_page(self):
        """Checks whether the page in question is for an external course or not."""
        return isinstance(self, ExternalCoursePage)

    @property
    def is_external_program_page(self):
        """Checks whether the page in question is for an external program or not."""
        return isinstance(self, ExternalProgramPage)

    @property
    def is_program_page(self):
        """Gets the product page type, this is used for sorting product pages."""
        return isinstance(self, ProgramPage)

    @property
    def is_internal_or_external_program_page(self):
        """Check whether the page is an internal or external program page."""
        return isinstance(self, (ProgramPage, ExternalProgramPage))  # noqa: UP038

    @property
    def news_and_events(self):
        """
        Gets the news and events section subpage
        """
        return self._get_child_page_of_type(NewsAndEventsPage)


class ProgramProductPageQuerySet(PageQuerySet):
    """QuerySet for ProgramProductPage"""

    def related_pages(self, topic_name):
        """
        ProgramProductPage QuerySet filter for topics
        """
        return self.filter(
            Q(program__courses__coursepage__topics__name=topic_name)
            | Q(program__courses__coursepage__topics__parent__name=topic_name)
        ).distinct()


ProgramProductPageManager = PageManager.from_queryset(ProgramProductPageQuerySet)


class CourseProductPageQuerySet(PageQuerySet):
    """QuerySet for CourseProductPage"""

    def related_pages(self, topic_name):
        """
        CourseProductPage QuerySet filter for topics
        """
        return self.filter(
            Q(topics__name=topic_name) | Q(topics__parent__name=topic_name)
        ).distinct()


CourseProductPageManager = PageManager.from_queryset(CourseProductPageQuerySet)


class ProgramProductPage(ProductPage):
    """
    Abstract Product page for Programs
    """

    class Meta:
        abstract = True

    objects = ProgramProductPageManager()
    parent_page_types = ["ProgramIndexPage"]

    content_panels = [
        FieldPanel("program"),
        *ProductPage.content_panels,
        MultiFieldPanel(
            [
                FieldPanel("price"),
            ],
            heading="Set Price",
            help_text="Price is not changed when a page is saved as draft.",
        ),
    ]
    base_form_class = CoursewareForm

    program = models.OneToOneField(
        "courses.Program",
        null=True,
        on_delete=models.SET_NULL,
        help_text="The program for this page",
    )

    @property
    def course_pages(self):
        """
        Gets a list of pages (CoursePage) of all the courses associated with this program
        """
        courses = sorted(
            self.program.courses.all(), key=lambda course: course.position_in_program
        )
        # We only want actual page values, Wagtail's 'pageurl' template tag breaks with None
        return [course.page for course in courses if (course.page and course.page.live)]

    @property
    def course_lineup(self):
        """Gets the course carousel page"""
        return self._get_child_page_of_type(CoursesInProgramPage)

    @property
    def product(self):
        """Gets the product associated with this page"""
        return self.program


class ProgramPage(ProgramProductPage):
    """
    CMS page representing the a Program
    """

    template = "product_page.html"

    @property
    def program_page(self):
        """
        Just here for uniformity in model API for templates
        """
        return self

    def get_context(self, request, *args, **kwargs):  # noqa: ARG002
        # Hits a circular import at the top of the module
        from courses.models import ProgramEnrollment

        now = now_in_utc()
        program = self.program
        prefetch_related_objects(
            [program], Prefetch("products", Product.objects.with_ordered_versions())
        )
        prefetch_related_objects(
            [program],
            Prefetch(
                "programruns",
                ProgramRun.objects.filter(start_date__gt=now).order_by("start_date"),
            ),
        )
        prefetch_related_objects(
            [program],
            Prefetch(
                "courses",
                Course.objects.select_related("coursepage").prefetch_related(
                    "courseruns"
                ),
            ),
        )
        product = (
            list(program.products.all())[0]  # noqa: RUF015
            if program and program.products.all()
            else None
        )
        is_anonymous = request.user.is_anonymous
        enrolled = (
            ProgramEnrollment.objects.filter(
                user=request.user, program=program
            ).exists()
            if program and not is_anonymous
            else False
        )

        soonest_future_program_run = (
            program.programruns.all()[0] if program.programruns.all() else None
        )
        if soonest_future_program_run:
            checkout_product_id = soonest_future_program_run.full_readable_id
        elif product:
            checkout_product_id = product.id
        else:
            checkout_product_id = None

        return {
            **super().get_context(request, **kwargs),
            **get_base_context(request),
            "product_id": product.id if product else None,
            "checkout_url": (
                None
                if not checkout_product_id
                else f"{reverse('checkout-page')}?product={checkout_product_id}"
            ),
            "enrolled": enrolled,
            "user": request.user,
        }


class CourseProductPage(ProductPage):
    """
    Abstract Product page for Courses
    """

    class Meta:
        abstract = True

    objects = CourseProductPageManager()
    course = models.OneToOneField(
        "courses.Course",
        null=True,
        on_delete=models.SET_NULL,
        help_text="The course for this page",
    )
    topics = ParentalManyToManyField(
        "courses.CourseTopic",
        blank=True,
        help_text="The topics for this course page.",
    )

    parent_page_types = ["CourseIndexPage"]

    content_panels = [
        FieldPanel("course"),
        FieldPanel("topics"),
        *ProductPage.content_panels,
        MultiFieldPanel(
            [
                FieldPanel("course_run", widget=forms.Select),
                FieldPanel("price"),
            ],
            heading="Set Price",
            help_text="Price is not changed when a page is saved as draft.",
        ),
    ]
    base_form_class = CoursewareForm

    @cached_property
    def course_with_related_objects(self):
        """
        Gets the course with related objects.
        """
        return (
            Course.objects.filter(id=self.course_id)
            .select_related(
                "program", "program__programpage", "program__externalprogrampage"
            )
            .prefetch_related(
                "courseruns",
                Prefetch(
                    "courseruns__products", Product.objects.with_ordered_versions()
                ),
            )
            .first()
        )

    @property
    def program_page(self):
        """
        Gets the program page associated with this course, if it exists
        """
        return getattr(self.course_with_related_objects.program, "page", None)

    @property
    def course_lineup(self):
        """Gets the course carousel page"""
        return self.program_page.course_lineup if self.program_page else None

    @property
    def news_and_events(self):
        """
        Gets the news and events section subpage
        """
        if self.program_page and self.program_page.news_and_events:
            return self.program_page.news_and_events
        return self._get_child_page_of_type(NewsAndEventsPage)

    @property
    def course_pages(self):
        """
        Gets a list of pages (CoursePage) of all the courses from the associated program
        """

        filter_model = (
            ExternalCoursePage if self.is_external_course_page else CoursePage
        )

        return (
            (
                filter_model.objects.filter(
                    course__program=self.course_with_related_objects.program
                )
                .select_related("course", "thumbnail_image")
                .order_by("course__position_in_program")
            )
            if self.course_with_related_objects.program
            else []
        )

    @property
    def product(self):
        """Gets the product associated with this page"""
        return self.course


class CoursePage(CourseProductPage):
    """
    CMS page representing a Course
    """

    template = "product_page.html"

    def get_context(self, request, *args, **kwargs):  # noqa: ARG002
        # Hits a circular import at the top of the module
        from courses.models import CourseRunEnrollment

        run = self.course_with_related_objects.first_unexpired_run
        product = list(run.products.all())[0] if run and run.products.all() else None  # noqa: RUF015
        is_anonymous = request.user.is_anonymous
        enrolled = (
            CourseRunEnrollment.objects.filter(user=request.user, run=run).exists()
            if run and not is_anonymous
            else False
        )

        return {
            **super().get_context(request, **kwargs),
            **get_base_context(request),
            "product_id": product.id if product else None,
            "checkout_url": f"{reverse('checkout-page')}?product={product.id}"
            if product
            else None,
            "enrolled": enrolled,
            "user": request.user,
        }


class ExternalCoursePage(CourseProductPage):
    """
    CMS page representing an external course
    """

    template = "product_page.html"


class ExternalProgramPage(ProgramProductPage):
    """
    CMS page representing an external program.
    """

    template = "product_page.html"

    @property
    def program_page(self):
        """
        External programs are not related to local programs
        """
        return self


class CourseProgramChildPage(DisableSitemapURLMixin, Page):
    """
    Abstract page representing a child of Course/Program Page
    """

    class Meta:
        abstract = True

    parent_page_types = [
        "ExternalCoursePage",
        "CoursePage",
        "ProgramPage",
        "HomePage",
        "ExternalProgramPage",
    ]

    # disable promote panels, no need for slug entry, it will be autogenerated
    promote_panels = []

    @classmethod
    def can_create_at(cls, parent):
        # You can only create one of these page under course / program.
        return (
            super().can_create_at(parent)
            and parent.get_children().type(cls).count() == 0
        )

    def save(self, clean=True, user=None, log_action=False, **kwargs):  # noqa: FBT002
        # autogenerate a unique slug so we don't hit a ValidationError
        if not self.title:
            self.title = self.__class__._meta.verbose_name.title()  # noqa: SLF001
        self.slug = slugify(f"{self.get_parent().id}-{self.title}")
        super().save(clean=clean, user=user, log_action=log_action, **kwargs)

    def get_url_parts(self, request=None):
        """
        Override how the url is generated for course/program child pages
        """
        # Verify the page is routable
        url_parts = super().get_url_parts(request=request)

        if not url_parts:
            return None

        site_id, site_root, parent_path = self.get_parent().specific.get_url_parts(
            request=request
        )
        page_path = ""

        # Depending on whether we have trailing slashes or not, build the correct path
        if WAGTAIL_APPEND_SLASH:
            page_path = f"{parent_path}{self.slug}/"
        else:
            page_path = f"{parent_path}/{self.slug}"
        return (site_id, site_root, page_path)

    def serve(self, request, *args, **kwargs):  # noqa: ARG002
        """
        As the name suggests these pages are going to be children of some other page. They are not
        designed to be viewed on their own so we raise a 404 if someone tries to access their slug.
        """
        raise Http404


# Cannot name TestimonialPage otherwise pytest will try to pick up as a test
class UserTestimonialsPage(CourseProgramChildPage):
    """
    Page that holds testimonials for a product
    """

    heading = models.CharField(
        max_length=255, help_text="The heading to display on this section."
    )
    subhead = models.CharField(  # noqa: DJ001
        null=True,
        blank=True,
        max_length=255,
        help_text="Subhead to display below the heading.",
    )
    items = StreamField(
        [("testimonial", UserTestimonialBlock())],
        blank=False,
        help_text="Add testimonials to display in this section.",
        use_json_field=True,
    )
    content_panels = [
        FieldPanel("heading"),
        FieldPanel("subhead"),
        FieldPanel("items"),
    ]

    class Meta:
        verbose_name = "Testimonials Section"


class NewsAndEventsPage(DisableSitemapURLMixin, Page):
    """
    Page that holds news and events updates
    """

    parent_page_types = [
        "ExternalCoursePage",
        "CoursePage",
        "ProgramPage",
        "HomePage",
        "ExternalProgramPage",
    ]

    promote_panels = []
    subpage_types = []

    heading = models.CharField(
        max_length=255, help_text="The heading to display on this section."
    )

    items = StreamField(
        [("news_and_events", NewsAndEventsBlock())],
        blank=False,
        help_text="Add news and events updates to display in this section.",
        use_json_field=True,
    )
    content_panels = [FieldPanel("heading"), FieldPanel("items")]

    class Meta:
        verbose_name = "News and Events"

    def save(self, clean=True, user=None, log_action=False, **kwargs):  # noqa: FBT002
        # auto generate a unique slug so we don't hit a ValidationError
        if not self.title:
            self.title = self.__class__._meta.verbose_name.title()  # noqa: SLF001

        self.slug = slugify(f"{self.title}-{self.id}")
        super().save(clean=clean, user=user, log_action=log_action, **kwargs)

    def serve(self, request, *args, **kwargs):  # noqa: ARG002
        """
        As the name suggests these pages are going to be children of some other page. They are not
        designed to be viewed on their own so we raise a 404 if someone tries to access their slug.
        """
        raise Http404

    @classmethod
    def can_create_at(cls, parent):
        """
        You can only create one of these pages under the home page.
        The parent is limited via the `parent_page_type` list.
        """
        return (
            super().can_create_at(parent)
            and not parent.get_children().type(cls).exists()
        )


class LearningOutcomesPage(CourseProgramChildPage):
    """
    Learning outcomes page for learning benefits.
    """

    subpage_types = []
    heading = models.CharField(
        max_length=250,
        blank=False,
        help_text="Heading highlighting the learning outcomes generally.",
    )
    sub_heading = RichTextField(
        null=True, blank=True, help_text="Sub heading for learning outcomes."
    )

    outcome_items = StreamField(
        [("outcome", TextBlock(icon="plus"))],
        blank=False,
        help_text="Detail about What you'll learn as learning outcome.",
        use_json_field=True,
    )

    content_panels = [
        FieldPanel("heading"),
        FieldPanel("sub_heading"),
        FieldPanel("outcome_items"),
    ]


class LearningTechniquesPage(CourseProgramChildPage):
    """
    Teaching techniques page for learning.
    """

    subpage_types = []
    technique_items = StreamField(
        [("techniques", LearningTechniqueBlock())],
        blank=False,
        help_text="Enter detail about how you'll learn.",
        use_json_field=True,
    )

    class Meta:
        verbose_name = "Icon Grid"

    content_panels = [FieldPanel("title"), FieldPanel("technique_items")]


class ForTeamsPage(CourseProgramChildPage):
    """
    CMS Page representing a "For Teams" section in a course/program page
    """

    content = RichTextField(help_text="The content shown in the section")
    action_title = models.CharField(
        max_length=255, help_text="The text to show on the call to action button"
    )
    action_url = models.URLField(  # noqa: DJ001
        null=True,
        blank=True,
        help_text="The URL to go to when the action button is clicked.",
    )
    dark_theme = models.BooleanField(
        blank=True,
        default=False,
        help_text="When checked, switches to dark theme (light text on dark background).",
    )
    switch_layout = models.BooleanField(
        blank=True,
        default=False,
        help_text="When checked, switches the position of the image and content, i.e. image on left and content on right.",
    )
    image = models.ForeignKey(
        Image,
        null=True,
        blank=True,
        on_delete=models.SET_NULL,
        related_name="+",
        help_text="Image size must be at least 750x505 pixels.",
    )

    class Meta:
        verbose_name = "Text-Image Section"

    content_panels = [
        FieldPanel("title"),
        FieldPanel("content"),
        FieldPanel("action_title"),
        FieldPanel("action_url"),
        FieldPanel("dark_theme"),
        FieldPanel("switch_layout"),
        FieldPanel("image"),
    ]


class TextSection(CourseProgramChildPage):
    """
    CMS Page representing a text section, for example the "Propel your career" section in a course/program page
    """

    content = RichTextField(help_text="The content shown in the section")
    action_title = models.CharField(  # noqa: DJ001
        null=True,
        blank=True,
        max_length=255,
        help_text="The text to show on the call to action button. Note: action button is visible only when both url and title are configured.",
    )
    action_url = models.URLField(  # noqa: DJ001
        null=True,
        blank=True,
        help_text="The URL to go to when the action button is clicked. Note: action button is visible only when both url and title are configured.",
    )
    dark_theme = models.BooleanField(
        blank=True,
        default=False,
        help_text="When checked, switches to dark theme (light text on dark background).",
    )

    content_panels = [
        FieldPanel("title"),
        FieldPanel("content"),
        FieldPanel("action_title"),
        FieldPanel("action_url"),
        FieldPanel("dark_theme"),
    ]


class TextVideoSection(CourseProgramChildPage):
    """
    CMS Page representing a text-video section such as the "About MIT xPRO" section on the home page
    """

    content = RichTextField(help_text="The content shown in the section")
    action_title = models.CharField(  # noqa: DJ001
        null=True,
        blank=True,
        max_length=255,
        help_text="The text to show on the call to action button",
    )
    action_url = models.URLField(  # noqa: DJ001
        null=True,
        blank=True,
        help_text="The URL to go to when the action button is clicked.",
    )
    dark_theme = models.BooleanField(
        blank=True,
        default=False,
        help_text="When checked, switches to dark theme (light text on dark background).",
    )
    switch_layout = models.BooleanField(
        blank=True,
        default=False,
        help_text="When checked, switches the position of the content and video, i.e. video on left and content on right.",
    )
    video_url = models.URLField(  # noqa: DJ001
        null=True,
        blank=True,
        help_text="The URL of the video to display. It can be an HLS or Youtube video URL.",
    )

    content_panels = [
        FieldPanel("title"),
        FieldPanel("content"),
        FieldPanel("video_url"),
        FieldPanel("action_title"),
        FieldPanel("action_url"),
        FieldPanel("dark_theme"),
        FieldPanel("switch_layout"),
    ]


class WhoShouldEnrollPage(CourseProgramChildPage):
    """
    Who should enroll child page for "Who Should Enroll" section.
    """

    subpage_types = []

    heading = models.CharField(
        max_length=255,
        help_text="The heading to show in this section",
        default="Who Should Enroll",
    )

    image = models.ForeignKey(
        Image,
        null=True,
        blank=True,
        on_delete=models.SET_NULL,
        related_name="+",
        help_text="Image size must be at least 870x500 pixels.",
    )
    content = StreamField(
        [
            (
                "item",
                RichTextBlock(icon="plus", features=["bold", "italic", "ol", "ul"]),
            )
        ],
        blank=False,
        help_text='Contents of the "Who Should Enroll" section.',
        use_json_field=True,
    )
    switch_layout = models.BooleanField(
        blank=True,
        default=False,
        help_text="Switch image to the left and content to the right",
    )

    content_panels = [
        FieldPanel("heading"),
        FieldPanel("content"),
        FieldPanel("image"),
        FieldPanel("switch_layout"),
    ]


class CoursesInProgramPage(CourseProgramChildPage):
    """
    CMS Page representing a "Courses in Program" section in a program
    """

    # We need this to be only under a program page and home page
    parent_page_types = ["ProgramPage", "ExternalProgramPage", "HomePage"]

    heading = models.CharField(
        max_length=255, help_text="The heading to show in this section"
    )
    body = RichTextField(
        help_text="The content to show above course carousel",
        features=["bold", "italic", "ol", "ul", "h2", "h3", "h4"],
        blank=True,
        null=True,
    )
    override_contents = models.BooleanField(
        blank=True,
        default=False,
        help_text="Manually select contents below. Otherwise displays all courses associated with the program.",
    )
    contents = StreamField(
        [
            (
                "item",
                PageChooserBlock(
                    required=False,
                    target_model=[
                        "cms.CoursePage",
                        "cms.ProgramPage",
                        "cms.ExternalCoursePage",
                    ],
                ),
            )
        ],
        help_text="The courseware to display in this carousel",
        blank=True,
        use_json_field=True,
    )

    @property
    def content_pages(self):
        """
        Extracts all the pages out of the `contents` stream into a list
        """
        return [block.value.specific for block in self.contents if block.value]

    class Meta:
        verbose_name = "Courseware Carousel"

    content_panels = [
        FieldPanel("heading"),
        FieldPanel("body"),
        FieldPanel("override_contents"),
        FieldPanel("contents"),
    ]


class FacultyMembersPage(CourseProgramChildPage):
    """
    FacultyMembersPage representing a "Your MIT Faculty" section on a product page
    """

    heading = models.CharField(
        max_length=255,
        help_text="The heading to display for this section on the product page.",
    )
    subhead = models.CharField(  # noqa: DJ001
        null=True,
        blank=True,
        max_length=255,
        help_text="The subhead to display for this section on the product page.",
    )
    members = StreamField(
        [("member", FacultyBlock())],
        help_text="The faculty members to display on this page",
        use_json_field=True,
    )
    content_panels = [
        FieldPanel("heading"),
        FieldPanel("subhead"),
        FieldPanel("members"),
    ]


class AbstractImageCarousel(Page):
    """
    Abstract class that holds image carousel.
    """

    images = StreamField(
        [("image", ImageChooserBlock(help_text="Choose an image to upload."))],
        blank=False,
        help_text="Add images for this section.",
        use_json_field=True,
    )

    content_panels = [FieldPanel("title"), FieldPanel("images")]

    class Meta:
        abstract = True


class ImageCarouselPage(CourseProgramChildPage, AbstractImageCarousel):
    """
    Page that holds image carousel.
    """

    class Meta:
        verbose_name = "Image Carousel"


class FrequentlyAskedQuestionPage(CourseProgramChildPage):
    """
    FAQs page for program/course
    """

    content_panels = [InlinePanel("faqs", label="Frequently Asked Questions")]

    def save(self, clean=True, user=None, log_action=False, **kwargs):  # noqa: FBT002
        # autogenerate a unique slug so we don't hit a ValidationError
        self.title = "Frequently Asked Questions"
        self.slug = slugify(f"{self.get_parent().id}-{self.title}")
        super().save(clean=clean, user=user, log_action=log_action, **kwargs)


class FrequentlyAskedQuestion(DisableSitemapURLMixin, Orderable):
    """
    FAQs for the program/course page
    """

    faqs_page = ParentalKey(FrequentlyAskedQuestionPage, related_name="faqs", null=True)
    question = models.TextField()
    answer = RichTextField()


class ResourcePage(Page):
    """
    Basic resource page for all resource page.
    """

    template = "../../mitxpro/templates/resource_template.html"

    sub_heading = models.CharField(  # noqa: DJ001
        max_length=250,
        null=True,
        blank=True,
        help_text="Sub heading of the resource page.",
    )

    content = StreamField(
        [("content", ResourceBlock())],
        blank=False,
        help_text="Enter details of content.",
        use_json_field=True,
    )

    content_panels = Page.content_panels + [  # noqa: RUF005
        FieldPanel("sub_heading"),
        FieldPanel("content"),
    ]

    def get_context(self, request, *args, **kwargs):  # noqa: ARG002
        context = super().get_context(request)
        context.update(**get_base_context(request))

        return context


class SignatoryPage(DisableSitemapURLMixin, Page):
    """CMS page representing a Signatory."""

    promote_panels = []
    parent_page_types = [SignatoryIndexPage]
    subpage_types = []

    name = models.CharField(
        max_length=250, null=False, blank=False, help_text="Name of the signatory."
    )
    title_1 = models.CharField(  # noqa: DJ001
        max_length=250,
        null=True,
        blank=True,
        help_text="Specify signatory first title in organization.",
    )
    title_2 = models.CharField(  # noqa: DJ001
        max_length=250,
        null=True,
        blank=True,
        help_text="Specify signatory second title in organization.",
    )
    organization = models.CharField(  # noqa: DJ001
        max_length=250,
        null=True,
        blank=True,
        help_text="Specify the organization of signatory.",
    )

    signature_image = models.ForeignKey(
        Image,
        null=True,
        blank=True,
        on_delete=models.SET_NULL,
        related_name="+",
        help_text="Signature image size must be at least 150x50 pixels.",
    )

    class Meta:
        verbose_name = "Signatory"

    content_panels = [
        FieldPanel("name"),
        FieldPanel("title_1"),
        FieldPanel("title_2"),
        FieldPanel("organization"),
        FieldPanel("signature_image"),
    ]

    def save(self, clean=True, user=None, log_action=False, **kwargs):  # noqa: FBT002
        # auto generate a unique slug so we don't hit a ValidationError
        if not self.title:
            self.title = self.__class__._meta.verbose_name.title() + "-" + self.name  # noqa: SLF001

        self.slug = slugify(f"{self.title}-{self.id}")
        super().save(clean=clean, user=user, log_action=log_action, **kwargs)

    def serve(self, request, *args, **kwargs):  # noqa: ARG002
        """
        As the name suggests these pages are going to be children of some other page. They are not
        designed to be viewed on their own so we raise a 404 if someone tries to access their slug.
        """
        raise Http404


class CertificatePage(CourseProgramChildPage):
    """
    CMS page representing a Certificate.
    """

    class PartnerLogoPlacement(models.IntegerChoices):
        """
        Partner Logo placment choices.
        """

        FIRST = 1, "First"
        SECOND = 2, "Second"

        __empty__ = "No display"

    template = "certificate_page.html"
    parent_page_types = [
        "CoursePage",
        "ExternalCoursePage",
        "ProgramPage",
        "ExternalProgramPage",
    ]

    product_name = models.CharField(
        max_length=250,
        null=False,
        blank=False,
        help_text="Specify the course/program name.",
    )

    institute_text = models.CharField(  # noqa: DJ001
        max_length=255, null=True, blank=True, help_text="Specify the institute text"
    )

    CEUs = models.CharField(  # noqa: DJ001
        max_length=250,
        null=True,
        blank=True,
        help_text="Optional text field for CEU (continuing education unit).",
    )

    partner_logo = models.ForeignKey(
        Image,
        null=True,
        blank=True,
        on_delete=models.SET_NULL,
        related_name="+",
        help_text="Optional Partner logo size must be at least 250x100 pixel",
    )

    partner_logo_placement = models.IntegerField(
        choices=PartnerLogoPlacement.choices,
        default=PartnerLogoPlacement.SECOND,
        null=True,
        blank=True,
        help_text="Partner logo placement on certificate, logo size must be at least 250x100 pixel",
    )

    signatories = StreamField(
        StreamBlock(
            [
                (
                    "signatory",
                    PageChooserBlock(
                        required=False, target_model=["cms.SignatoryPage"]
                    ),
                )
            ],
            min_num=0,
            max_num=5,
        ),
        blank=True,
        help_text="You can choose upto 5 signatories.",
        use_json_field=True,
    )

    overrides = StreamField(
        [("course_run", CourseRunCertificateOverrides())],
        blank=True,
        help_text="Overrides for specific runs of this Course/Program",
        validators=[validate_unique_readable_ids],
        use_json_field=True,
    )

    content_panels = [
        FieldPanel("product_name"),
        FieldPanel("institute_text"),
        FieldPanel("CEUs"),
        FieldPanel("partner_logo"),
        FieldPanel("partner_logo_placement", widget=forms.Select),
        FieldPanel("overrides"),
        FieldPanel("signatories"),
    ]

    base_form_class = CertificatePageForm

    class Meta:
        verbose_name = "Certificate"

    def __init__(self, *args, **kwargs):
        self.certificate = None
        super().__init__(*args, **kwargs)

    def save(self, clean=True, user=None, log_action=False, **kwargs):  # noqa: FBT002
        # auto generate a unique slug so we don't hit a ValidationError
        self.title = (
            self.__class__._meta.verbose_name.title()  # noqa: SLF001
            + " For "
            + self.get_parent().title
        )

        self.slug = slugify(f"certificate-{self.get_parent().id}")
        Page.save(self, clean=clean, user=user, log_action=log_action, **kwargs)

    def serve(self, request, *args, **kwargs):
        """
        We need to serve the certificate template for preview.
        """
        return Page.serve(self, request, *args, **kwargs)

    @property
    def signatory_pages(self):
        """
        Extracts all the pages out of the `signatories` stream into a list
        """
        return [block.value.specific for block in self.signatories if block.value]

    @property
    def parent(self):
        """
        Get the parent of this page.
        """
        return self.get_parent().specific

    def get_context(self, request, *args, **kwargs):
        preview_context = {}
        context = {}

        if request.is_preview:
            preview_context = {
                "learner_name": "Anthony M. Stark",
                "start_date": self.parent.product.first_unexpired_run.start_date
                if self.parent.product.first_unexpired_run
                else datetime.now(),  # noqa: DTZ005
                "end_date": self.parent.product.first_unexpired_run.end_date
                if self.parent.product.first_unexpired_run
                else datetime.now() + timedelta(days=45),  # noqa: DTZ005
                "CEUs": self.CEUs,
            }
        elif self.certificate:
            # Verify that the certificate in fact is for this same course
            if self.parent.product.id != self.certificate.get_courseware_object_id():
                raise Http404
            start_date, end_date = self.certificate.start_end_dates
            CEUs = self.CEUs

            for override in self.overrides:
                if (
                    override.value.get("readable_id")
                    == self.certificate.get_courseware_object_readable_id()
                ):
                    CEUs = override.value.get("CEUs")
                    break

            is_program_certificate = False
            if isinstance(self.certificate, ProgramCertificate):
                is_program_certificate = True

            context = {
                "uuid": self.certificate.uuid,
                "certificate_user": self.certificate.user,
                "learner_name": self.certificate.user.get_full_name(),
                "start_date": start_date,
                "end_date": end_date,
                "CEUs": CEUs,
                "is_program_certificate": is_program_certificate,
            }
        else:
            raise Http404

        # The share image url needs to be absolute
        return {
            "site_name": settings.SITE_NAME,
            "share_image_url": urljoin(
                request.build_absolute_uri("///"),
                static("images/certificates/share-image.png"),
            ),
            "share_image_width": "1665",
            "share_image_height": "1291",
            "share_text": f"I just earned a certificate in {self.product_name} from {settings.SITE_NAME}",
            **super().get_context(request, *args, **kwargs),
            **get_base_context(request),
            **preview_context,
            **context,
        }


@register_snippet
class SiteNotification(models.Model):
    """Snippet model for showing site notifications."""

    message = RichTextField(
        max_length=255, features=["bold", "italic", "link", "document-link"]
    )

    panels = [FieldPanel("message")]

    def __str__(self):
        return str(self.message)


class EnterpriseChildPage(DisableSitemapURLMixin, Page):
    """
    Abstract base class for pages that are children of an Enterprise Page.

    This model is not intended to be used directly but as a base for other specific page types.
    It provides basic functionalities like auto-generating slugs and limiting page creation.
    """

    class Meta:
        abstract = True

    parent_page_types = ["EnterprisePage"]
    promote_panels = []
    subpage_types = []

    @classmethod
    def can_create_at(cls, parent):
        """
        Ensure that only one instance of this page type can be created
        under each parent.
        """
        return (
            super().can_create_at(parent)
            and not parent.get_children().type(cls).exists()
        )

    def save(self, clean=True, user=None, log_action=False, **kwargs):  # noqa: FBT002
        """
        Auto-generates a slug for this page if it doesn't already have one.

        The slug is generated from the page title and its ID to ensure uniqueness.
        """
        if not self.title:
            self.title = self.__class__._meta.verbose_name.title()  # noqa: SLF001

        if not self.slug:
            self.slug = slugify(f"{self.title}-{self.id}")

        super().save(clean=clean, user=user, log_action=log_action, **kwargs)

    def serve(self, request, *args, **kwargs):  # noqa: ARG002
        """
        Prevents direct access to this page type by raising a 404 error.

        These pages are not intended to be standalone and should not be accessible by URL.
        """
        raise Http404


class CompaniesLogoCarouselSection(EnterpriseChildPage, AbstractImageCarousel):
    """
    A custom page model for displaying a carousel of company trust logos.
    """

    heading = RichTextField(
        help_text="The main heading of the Companies Logo Carousel section."
    )

    content_panels = [FieldPanel("heading"), FieldPanel("images")]

    class Meta:
        verbose_name = "Companies Logo Carousel"


class LearningJourneySection(EnterpriseChildPage):
    """
    A page model representing a section of a learning journey.

    This model includes a heading, a descriptive text, an optional image, and
    a call-to-action button. The call-to-action button can be linked to either
    a URL or a PDF document. The section also contains a list of learning
    journey items.
    """

    heading = RichTextField(
        help_text="The main heading of the learning journey section."
    )
    description = RichTextField(
        help_text="A detailed description of the learning journey section.",
    )
    journey_image = models.ForeignKey(
        Image,
        null=True,
        blank=True,
        on_delete=models.SET_NULL,
        related_name="+",
        help_text="Optional image to visually represent the learning journey at least 560x618 pixels.",
    )
    journey_items = StreamField(
        [("journey", TextBlock(icon="plus"))],
        blank=False,
        help_text="Enter the text for this learning journey item.",
        use_json_field=True,
    )
    call_to_action = models.CharField(
        max_length=30,
        default="View Full Diagram",
        help_text="Text for the call-to-action button.",
    )
    action_url = models.URLField(  # noqa: DJ001
        null=True,
        blank=True,
        help_text="URL for the call-to-action button, used if no PDF is linked.",
    )
    pdf_file = models.ForeignKey(
        Document,
        null=True,
        blank=True,
        on_delete=models.SET_NULL,
        related_name="+",
        help_text="PDF document linked to the call-to-action button, prioritized over the URL.",
    )

    content_panels = [
        FieldPanel("heading"),
        FieldPanel("journey_image"),
        FieldPanel("journey_items"),
        FieldPanel("description"),
        MultiFieldPanel(
            [
                FieldPanel("call_to_action"),
                FieldPanel("action_url"),
                FieldPanel("pdf_file"),
            ],
            heading="Button Settings",
        ),
    ]

    @property
    def button_url(self):
        """
        Determines the URL for the call-to-action button.

        The method gives priority to the linked PDF file's URL,
        if no PDF is linked, it falls back to the action_url.
        """
        return self.pdf_file.url if self.pdf_file else self.action_url

    def clean(self):
        """Validate that either action_url or pdf_file must be added."""
        super().clean()
        if not self.action_url and not self.pdf_file:
            raise ValidationError(
                "Please enter an Action URL or select a PDF document."  # noqa: EM101
            )

    class Meta:
        verbose_name = "Learning Journey"


class SuccessStoriesSection(EnterpriseChildPage):
    """
    A page model for showcasing success stories related to an enterprise.

    This page includes a primary heading, an optional subheading, and a collection of
    success stories.
    """

    heading = RichTextField(
        help_text="The main heading for the success stories section."
    )
    subhead = RichTextField(
        help_text="A subheading to provide additional context or information.",
    )
    success_stories = StreamField(
        [("success_story", SuccessStoriesBlock())],
        blank=False,
        help_text="Manage the individual success stories. Each story is a separate block.",
        use_json_field=True,
    )

    content_panels = [
        FieldPanel("heading"),
        FieldPanel("subhead"),
        FieldPanel("success_stories"),
    ]

    class Meta:
        verbose_name = "Success Stories"


class LearningStrategyFormSection(EnterpriseChildPage):
    """
    A page model for a section dedicated to a learning strategy form.

    This section includes a main heading and an optional subheading.
    The actual form is added by Hubspot in template.
    """

    heading = RichTextField(
        help_text="Enter the main heading for the learning strategy form section.",
    )
    subhead = RichTextField(
        help_text="A subheading to provide additional context or information.",
    )
    consent = RichTextField(
        help_text="Enter the consent message to be displayed when users submit the form."
    )

    content_panels = [
        FieldPanel("heading"),
        FieldPanel("subhead"),
        FieldPanel("consent"),
    ]

    class Meta:
        verbose_name = "Learning Strategy Form"


class EnterprisePage(WagtailCachedPageMixin, Page):
    """
    Represents an enterprise page in the CMS.
    """

    slug = ENTERPRISE_PAGE_SLUG
    template = "enterprise_page.html"
    parent_page_types = ["HomePage"]
    subpage_types = [
        "CompaniesLogoCarouselSection",
        "LearningJourneySection",
        "SuccessStoriesSection",
        "LearningStrategyFormSection",
    ]

    headings = StreamField(
        [("heading", BannerHeadingBlock())],
        help_text="Add banner headings for this page.",
        use_json_field=True,
    )
    background_image = models.ForeignKey(
        Image,
        null=True,
        blank=True,
        on_delete=models.SET_NULL,
        related_name="+",
        help_text="Background image size must be at least 1440x613 pixels.",
    )
    overlay_image = models.ForeignKey(
        Image,
        null=True,
        blank=True,
        on_delete=models.SET_NULL,
        related_name="+",
        help_text="Select an overlay image for the banner section at leasr 544x444 pixels.",
    )
    description = RichTextField(
        help_text="Enter a description for the call-to-action section under banner."
    )
    action_title = models.CharField(
        max_length=100,
        help_text="The text to show on the call to action button",
    )

    content_panels = Page.content_panels + [  # noqa: RUF005
        FieldPanel("headings"),
        FieldPanel("background_image"),
        FieldPanel("overlay_image"),
        FieldPanel("description"),
        FieldPanel("action_title"),
    ]

    class Meta:
        verbose_name = "Enterprise"

    def serve(self, request, *args, **kwargs):
        """
        Serve the enterprise page.

        This method is overridden to handle specific rendering needs for
        the enterprise template, especially during previews.
        """
        return Page.serve(self, request, *args, **kwargs)

    @property
    def companies_logo_carousel(self):
        """
        Gets the "Companies Logo Carousel" section subpage
        """
        return self._get_child_page_of_type(CompaniesLogoCarouselSection)

    @property
    def learning_journey(self):
        """
        Gets the "Learning Journey" section subpage
        """
        return self._get_child_page_of_type(LearningJourneySection)

    @property
    def success_stories_carousel(self):
        """
        Gets the "Success Stories Carousel" section subpage
        """
        return self._get_child_page_of_type(SuccessStoriesSection)

    @property
    def learning_strategy_form(self):
        """
        Gets the "Learning Strategy Form" section subpage
        """
        return self._get_child_page_of_type(LearningStrategyFormSection)

    def get_context(self, request, *args, **kwargs):
        """
        Build the context for rendering the enterprise page.
        """
        return {
            **super().get_context(request, *args, **kwargs),
            **get_base_context(request),
            "companies_logo_carousel": self.companies_logo_carousel,
            "learning_journey": self.learning_journey,
            "success_stories_carousel": self.success_stories_carousel,
            "learning_strategy_form": self.learning_strategy_form,
            "hubspot_enterprise_page_form_id": settings.HUBSPOT_CONFIG.get(
                "HUBSPOT_ENTERPRISE_PAGE_FORM_ID"
            ),
        }


<<<<<<< HEAD
class CommonComponentIndexPage(CanCreatePageMixin, DisableSitemapURLMixin, Page):
    """
    A placeholder class to group CommonChildPages as children.
    This class logically acts as no more than a "folder" to organize
    pages and add parent slug segment to the page url.
    """

    slug = COMMON_COURSEWARE_COMPONENT_INDEX_SLUG

    parent_page_types = ["HomePage"]

    subpage_types = [
        "ForTeamsCommonPage",
        "LearningTechniquesCommonPage",
    ]

    # disable promote panels, no need for slug entry, it will be autogenerated
    promote_panels = []

    def serve(self, request, *args, **kwargs):  # noqa: ARG002
        """
        For index pages we raise a 404 because these pages do not have a template
        of their own and we do not expect a page to available at their slug.
        """
        raise Http404


class CommonChildPageMixin(models.Model):
    """
    Abstract model for common child pages associated with a platform.

    Attributes:
        platform (ForeignKey): Optional reference to a platform for the page.
    """

    platform = models.ForeignKey(
        Platform, on_delete=models.SET_NULL, null=True, blank=True
    )

    parent_page_types = [
        "CommonComponentIndexPage",
    ]

    class Meta:
        abstract = True

    def __str__(self):
        return f"{self.title} - {self.platform}" if self.platform else self.title

    def save(self, clean=True, user=None, log_action=False, **kwargs):  # noqa: FBT002
        # autogenerate a unique slug so we don't hit a ValidationError
        if not self.title:
            self.title = self.__class__._meta.verbose_name.title()  # noqa: SLF001
        self.slug = slugify(f"{self.get_parent().id}-{self.title}-{self.platform}")
        Page.save(self, clean=clean, user=user, log_action=log_action, **kwargs)

    @classmethod
    def can_create_at(cls, parent):  # noqa: ARG003
        # Overrides base can_create_at from CourseProgramChildPage to allow multiple page creation
        # Check overridden clean for better control on uniqueness and error handling
        return True

    def clean(self):
        """
        Validates the uniqueness of the platform for the current page.

        Raises:
            ValidationError: If a page with the same platform already exists.
        """
        super().clean()
        field_error = {"platform": "Page for this platform already exists."}
        if (
            not self.platform
            and self.__class__.objects.exclude(pk=self.pk)
            .filter(platform__isnull=True)
            .exists()
        ) or (
            self.__class__.objects.exclude(pk=self.pk)
            .filter(platform=self.platform)
            .exists()
        ):
            raise ValidationError(field_error)


class ForTeamsCommonPage(CommonChildPageMixin, ForTeamsPage):
    """
    Represents a platform-specific "For Teams" (text-image) section.

    This class is used to store common "ForTeamsPage" content that can be reused across multiple pages.
    It allows easy duplication and creation of specific `ForTeamsPage` instances in their respective
    parent pages whenever needed.
    """

    content_panels = [
        FieldPanel("platform"),
        *ForTeamsPage.content_panels,
    ]

    class Meta:
        verbose_name = "Reusable Text-Image Section for ForTeamsPage"


class LearningTechniquesCommonPage(CommonChildPageMixin, LearningTechniquesPage):
    """
    Represents a platform-specific "LearningTechniquesPage" (Icon Grid) section.

    This class is used to store common "LearningTechniquesPage" content that can be reused across multiple pages.
    It allows easy duplication and creation of specific `LearningTechniquesPage` instances in their respective
    parent pages whenever needed.
    """

    content_panels = [
        FieldPanel("platform"),
        *LearningTechniquesPage.content_panels,
    ]

    class Meta:
        verbose_name = "Reusable Icon Grid Section for LearningTechniquesPage"
=======
class CourseOverviewPage(CourseProgramChildPage):
    """
    CMS Page representing a "Course Overview" section in course
    """

    heading = models.CharField(  # noqa: DJ001
        max_length=255,
        help_text="The Heading to show in this section.",
        null=True,
        blank=True,
    )

    overview = RichTextField(
        help_text="An overview to provide additional context or information about the course",
        null=True,
        blank=True,
    )

    @property
    def get_overview(self):
        """Returns overview if available otherwise returns course page description"""
        return self.overview or self.get_parent().specific.description

    content_panels = [
        FieldPanel("heading"),
        FieldPanel("overview"),
    ]

    class Meta:
        verbose_name = "Course Overview"
>>>>>>> ffa8447d
<|MERGE_RESOLUTION|>--- conflicted
+++ resolved
@@ -2647,7 +2647,38 @@
         }
 
 
-<<<<<<< HEAD
+class CourseOverviewPage(CourseProgramChildPage):
+    """
+    CMS Page representing a "Course Overview" section in course
+    """
+
+    heading = models.CharField(  # noqa: DJ001
+        max_length=255,
+        help_text="The Heading to show in this section.",
+        null=True,
+        blank=True,
+    )
+
+    overview = RichTextField(
+        help_text="An overview to provide additional context or information about the course",
+        null=True,
+        blank=True,
+    )
+
+    @property
+    def get_overview(self):
+        """Returns overview if available otherwise returns course page description"""
+        return self.overview or self.get_parent().specific.description
+
+    content_panels = [
+        FieldPanel("heading"),
+        FieldPanel("overview"),
+    ]
+
+    class Meta:
+        verbose_name = "Course Overview"
+
+
 class CommonComponentIndexPage(CanCreatePageMixin, DisableSitemapURLMixin, Page):
     """
     A placeholder class to group CommonChildPages as children.
@@ -2765,36 +2796,4 @@
     ]
 
     class Meta:
-        verbose_name = "Reusable Icon Grid Section for LearningTechniquesPage"
-=======
-class CourseOverviewPage(CourseProgramChildPage):
-    """
-    CMS Page representing a "Course Overview" section in course
-    """
-
-    heading = models.CharField(  # noqa: DJ001
-        max_length=255,
-        help_text="The Heading to show in this section.",
-        null=True,
-        blank=True,
-    )
-
-    overview = RichTextField(
-        help_text="An overview to provide additional context or information about the course",
-        null=True,
-        blank=True,
-    )
-
-    @property
-    def get_overview(self):
-        """Returns overview if available otherwise returns course page description"""
-        return self.overview or self.get_parent().specific.description
-
-    content_panels = [
-        FieldPanel("heading"),
-        FieldPanel("overview"),
-    ]
-
-    class Meta:
-        verbose_name = "Course Overview"
->>>>>>> ffa8447d
+        verbose_name = "Reusable Icon Grid Section for LearningTechniquesPage"